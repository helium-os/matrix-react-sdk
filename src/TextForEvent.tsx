/*
Copyright 2015, 2016 OpenMarket Ltd

Licensed under the Apache License, Version 2.0 (the "License");
you may not use this file except in compliance with the License.
You may obtain a copy of the License at

    http://www.apache.org/licenses/LICENSE-2.0

Unless required by applicable law or agreed to in writing, software
distributed under the License is distributed on an "AS IS" BASIS,
WITHOUT WARRANTIES OR CONDITIONS OF ANY KIND, either express or implied.
See the License for the specific language governing permissions and
limitations under the License.
*/
import React from 'react';
import { _t } from './languageHandler';
import * as Roles from './Roles';
import { isValid3pidInvite } from "./RoomInvite";
import SettingsStore from "./settings/SettingsStore";
import { ALL_RULE_TYPES, ROOM_RULE_TYPES, SERVER_RULE_TYPES, USER_RULE_TYPES } from "./mjolnir/BanList";
import { WIDGET_LAYOUT_EVENT_TYPE } from "./stores/widgets/WidgetLayoutStore";
import { RightPanelPhases } from './stores/RightPanelStorePhases';
import { Action } from './dispatcher/actions';
import defaultDispatcher from './dispatcher/dispatcher';
import { SetRightPanelPhasePayload } from './dispatcher/payloads/SetRightPanelPhasePayload';
import { MatrixEvent } from "matrix-js-sdk/src/models/event";

// These functions are frequently used just to check whether an event has
// any text to display at all. For this reason they return deferred values
// to avoid the expense of looking up translations when they're not needed.

function textForMemberEvent(ev: MatrixEvent, allowJSX: boolean, showHiddenEvents?: boolean): () => string | null {
    // XXX: SYJS-16 "sender is sometimes null for join messages"
    const senderName = ev.sender ? ev.sender.name : ev.getSender();
    const targetName = ev.target ? ev.target.name : ev.getStateKey();
    const prevContent = ev.getPrevContent();
    const content = ev.getContent();
    const reason = content.reason;

    switch (content.membership) {
        case 'invite': {
            const threePidContent = content.third_party_invite;
            if (threePidContent) {
                if (threePidContent.display_name) {
                    return () => _t('%(targetName)s accepted the invitation for %(displayName)s', {
                        targetName,
                        displayName: threePidContent.display_name,
                    });
                } else {
                    return () => _t('%(targetName)s accepted an invitation', { targetName });
                }
            } else {
                return () => _t('%(senderName)s invited %(targetName)s', { senderName, targetName });
            }
        }
        case 'ban':
            return () => reason
                ? _t('%(senderName)s banned %(targetName)s: %(reason)s', { senderName, targetName, reason })
                : _t('%(senderName)s banned %(targetName)s', { senderName, targetName });
        case 'join':
            if (prevContent && prevContent.membership === 'join') {
                if (prevContent.displayname && content.displayname && prevContent.displayname !== content.displayname) {
                    return () => _t('%(oldDisplayName)s changed their display name to %(displayName)s', {
                        oldDisplayName: prevContent.displayname,
                        displayName: content.displayname,
                    });
                } else if (!prevContent.displayname && content.displayname) {
                    return () => _t('%(senderName)s set their display name to %(displayName)s', {
                        senderName: ev.getSender(),
                        displayName: content.displayname,
                    });
                } else if (prevContent.displayname && !content.displayname) {
                    return () => _t('%(senderName)s removed their display name (%(oldDisplayName)s)', {
                        senderName,
                        oldDisplayName: prevContent.displayname,
                    });
                } else if (prevContent.avatar_url && !content.avatar_url) {
                    return () => _t('%(senderName)s removed their profile picture', { senderName });
                } else if (prevContent.avatar_url && content.avatar_url &&
                    prevContent.avatar_url !== content.avatar_url) {
                    return () => _t('%(senderName)s changed their profile picture', { senderName });
                } else if (!prevContent.avatar_url && content.avatar_url) {
                    return () => _t('%(senderName)s set a profile picture', { senderName });
                } else if (showHiddenEvents ?? SettingsStore.getValue("showHiddenEventsInTimeline")) {
                    // This is a null rejoin, it will only be visible if using 'show hidden events' (labs)
                    return () => _t("%(senderName)s made no change", { senderName });
                } else {
                    return null;
                }
            } else {
                if (!ev.target) console.warn("Join message has no target! -- " + ev.getContent().state_key);
                return () => _t('%(targetName)s joined the room', { targetName });
            }
        case 'leave':
            if (ev.getSender() === ev.getStateKey()) {
                if (prevContent.membership === "invite") {
                    return () => _t('%(targetName)s rejected the invitation', { targetName });
                } else {
                    return () => reason
                        ? _t('%(targetName)s left the room: %(reason)s', { targetName, reason })
                        : _t('%(targetName)s left the room', { targetName });
                }
            } else if (prevContent.membership === "ban") {
                return () => _t('%(senderName)s unbanned %(targetName)s', { senderName, targetName });
            } else if (prevContent.membership === "invite") {
                return () => reason
                    ? _t('%(senderName)s withdrew %(targetName)s\'s invitation: %(reason)s', {
                        senderName,
                        targetName,
                        reason,
                    })
                    : _t('%(senderName)s withdrew %(targetName)s\'s invitation', { senderName, targetName });
            } else if (prevContent.membership === "join") {
                return () => reason
                    ? _t('%(senderName)s kicked %(targetName)s: %(reason)s', {
                        senderName,
                        targetName,
                        reason,
                    })
                    : _t('%(senderName)s kicked %(targetName)s', { senderName, targetName });
            } else {
                return null;
            }
    }
}

function textForTopicEvent(ev: MatrixEvent): () => string | null {
    const senderDisplayName = ev.sender && ev.sender.name ? ev.sender.name : ev.getSender();
    return () => _t('%(senderDisplayName)s changed the topic to "%(topic)s".', {
        senderDisplayName,
        topic: ev.getContent().topic,
    });
}

function textForRoomAvatarEvent(ev: MatrixEvent): () => string | null {
    const senderDisplayName = ev.sender && ev.sender.name ? ev.sender.name : ev.getSender();
    return () => _t('%(senderDisplayName)s changed the room avatar.', { senderDisplayName });
}

function textForRoomNameEvent(ev: MatrixEvent): () => string | null {
    const senderDisplayName = ev.sender && ev.sender.name ? ev.sender.name : ev.getSender();

    if (!ev.getContent().name || ev.getContent().name.trim().length === 0) {
        return () => _t('%(senderDisplayName)s removed the room name.', { senderDisplayName });
    }
    if (ev.getPrevContent().name) {
        return () => _t('%(senderDisplayName)s changed the room name from %(oldRoomName)s to %(newRoomName)s.', {
            senderDisplayName,
            oldRoomName: ev.getPrevContent().name,
            newRoomName: ev.getContent().name,
        });
    }
    return () => _t('%(senderDisplayName)s changed the room name to %(roomName)s.', {
        senderDisplayName,
        roomName: ev.getContent().name,
    });
}

function textForTombstoneEvent(ev: MatrixEvent): () => string | null {
    const senderDisplayName = ev.sender && ev.sender.name ? ev.sender.name : ev.getSender();
    return () => _t('%(senderDisplayName)s upgraded this room.', { senderDisplayName });
}

function textForJoinRulesEvent(ev: MatrixEvent): () => string | null {
    const senderDisplayName = ev.sender && ev.sender.name ? ev.sender.name : ev.getSender();
    switch (ev.getContent().join_rule) {
        case "public":
            return () => _t('%(senderDisplayName)s made the room public to whoever knows the link.', {
                senderDisplayName,
            });
        case "invite":
            return () => _t('%(senderDisplayName)s made the room invite only.', {
                senderDisplayName,
            });
        default:
            // The spec supports "knock" and "private", however nothing implements these.
            return () => _t('%(senderDisplayName)s changed the join rule to %(rule)s', {
                senderDisplayName,
                rule: ev.getContent().join_rule,
            });
    }
}

function textForGuestAccessEvent(ev: MatrixEvent): () => string | null {
    const senderDisplayName = ev.sender && ev.sender.name ? ev.sender.name : ev.getSender();
    switch (ev.getContent().guest_access) {
        case "can_join":
            return () => _t('%(senderDisplayName)s has allowed guests to join the room.', { senderDisplayName });
        case "forbidden":
            return () => _t('%(senderDisplayName)s has prevented guests from joining the room.', { senderDisplayName });
        default:
            // There's no other options we can expect, however just for safety's sake we'll do this.
            return () => _t('%(senderDisplayName)s changed guest access to %(rule)s', {
                senderDisplayName,
                rule: ev.getContent().guest_access,
            });
    }
}

function textForRelatedGroupsEvent(ev: MatrixEvent): () => string | null {
    const senderDisplayName = ev.sender && ev.sender.name ? ev.sender.name : ev.getSender();
    const groups = ev.getContent().groups || [];
    const prevGroups = ev.getPrevContent().groups || [];
    const added = groups.filter((g) => !prevGroups.includes(g));
    const removed = prevGroups.filter((g) => !groups.includes(g));

    if (added.length && !removed.length) {
        return () => _t('%(senderDisplayName)s enabled flair for %(groups)s in this room.', {
            senderDisplayName,
            groups: added.join(', '),
        });
    } else if (!added.length && removed.length) {
        return () => _t('%(senderDisplayName)s disabled flair for %(groups)s in this room.', {
            senderDisplayName,
            groups: removed.join(', '),
        });
    } else if (added.length && removed.length) {
        return () => _t('%(senderDisplayName)s enabled flair for %(newGroups)s and disabled flair for ' +
            '%(oldGroups)s in this room.', {
            senderDisplayName,
            newGroups: added.join(', '),
            oldGroups: removed.join(', '),
        });
    } else {
        // Don't bother rendering this change (because there were no changes)
        return null;
    }
}

function textForServerACLEvent(ev: MatrixEvent): () => string | null {
    const senderDisplayName = ev.sender && ev.sender.name ? ev.sender.name : ev.getSender();
    const prevContent = ev.getPrevContent();
    const current = ev.getContent();
    const prev = {
        deny: Array.isArray(prevContent.deny) ? prevContent.deny : [],
        allow: Array.isArray(prevContent.allow) ? prevContent.allow : [],
        allow_ip_literals: !(prevContent.allow_ip_literals === false),
    };

    let getText = null;
    if (prev.deny.length === 0 && prev.allow.length === 0) {
        getText = () => _t("%(senderDisplayName)s set the server ACLs for this room.", { senderDisplayName });
    } else {
        getText = () => _t("%(senderDisplayName)s changed the server ACLs for this room.", { senderDisplayName });
    }

    if (!Array.isArray(current.allow)) {
        current.allow = [];
    }

    // If we know for sure everyone is banned, mark the room as obliterated
    if (current.allow.length === 0) {
        return () => getText() + " " +
            _t("🎉 All servers are banned from participating! This room can no longer be used.");
    }

    return getText;
}

function textForMessageEvent(ev: MatrixEvent): () => string | null {
    return () => {
        const senderDisplayName = ev.sender && ev.sender.name ? ev.sender.name : ev.getSender();
        let message = ev.getContent().body;
        if (ev.isRedacted()) {
            message = _t("Message deleted");
            const unsigned = ev.getUnsigned();
            const redactedBecauseUserId = unsigned && unsigned.redacted_because && unsigned.redacted_because.sender;
            if (redactedBecauseUserId && redactedBecauseUserId !== ev.getSender()) {
                const room = MatrixClientPeg.get().getRoom(ev.getRoomId());
                const sender = room && room.getMember(redactedBecauseUserId);
                message = _t("Message deleted by %(name)s", { name: sender ? sender.name : redactedBecauseUserId });
            }
        }
        if (ev.getContent().msgtype === "m.emote") {
            message = "* " + senderDisplayName + " " + message;
        } else if (ev.getContent().msgtype === "m.image") {
            message = _t('%(senderDisplayName)s sent an image.', { senderDisplayName });
        } else if (ev.getType() == "m.sticker") {
            message = _t('%(senderDisplayName)s sent a sticker.', { senderDisplayName });
        } else message = senderDisplayName + ': ' + message;
        return message;
    };
}

function textForCanonicalAliasEvent(ev: MatrixEvent): () => string | null {
    const senderName = ev.sender && ev.sender.name ? ev.sender.name : ev.getSender();
    const oldAlias = ev.getPrevContent().alias;
    const oldAltAliases = ev.getPrevContent().alt_aliases || [];
    const newAlias = ev.getContent().alias;
    const newAltAliases = ev.getContent().alt_aliases || [];
    const removedAltAliases = oldAltAliases.filter(alias => !newAltAliases.includes(alias));
    const addedAltAliases = newAltAliases.filter(alias => !oldAltAliases.includes(alias));

    if (!removedAltAliases.length && !addedAltAliases.length) {
        if (newAlias) {
            return () => _t('%(senderName)s set the main address for this room to %(address)s.', {
                senderName: senderName,
                address: ev.getContent().alias,
            });
        } else if (oldAlias) {
            return () => _t('%(senderName)s removed the main address for this room.', {
                senderName: senderName,
            });
        }
    } else if (newAlias === oldAlias) {
        if (addedAltAliases.length && !removedAltAliases.length) {
            return () => _t('%(senderName)s added the alternative addresses %(addresses)s for this room.', {
                senderName: senderName,
                addresses: addedAltAliases.join(", "),
                count: addedAltAliases.length,
            });
        } if (removedAltAliases.length && !addedAltAliases.length) {
            return () => _t('%(senderName)s removed the alternative addresses %(addresses)s for this room.', {
                senderName: senderName,
                addresses: removedAltAliases.join(", "),
                count: removedAltAliases.length,
            });
        } if (removedAltAliases.length && addedAltAliases.length) {
            return () => _t('%(senderName)s changed the alternative addresses for this room.', {
                senderName: senderName,
            });
        }
    } else {
        // both alias and alt_aliases where modified
        return () => _t('%(senderName)s changed the main and alternative addresses for this room.', {
            senderName: senderName,
        });
    }
    // in case there is no difference between the two events,
    // say something as we can't simply hide the tile from here
    return () => _t('%(senderName)s changed the addresses for this room.', {
        senderName: senderName,
    });
}

function textForThreePidInviteEvent(event: MatrixEvent): () => string | null {
    const senderName = event.sender ? event.sender.name : event.getSender();

    if (!isValid3pidInvite(event)) {
        return () => _t('%(senderName)s revoked the invitation for %(targetDisplayName)s to join the room.', {
            senderName,
            targetDisplayName: event.getPrevContent().display_name || _t("Someone"),
        });
    }

    return () => _t('%(senderName)s sent an invitation to %(targetDisplayName)s to join the room.', {
        senderName,
        targetDisplayName: event.getContent().display_name,
    });
}

function textForHistoryVisibilityEvent(event: MatrixEvent): () => string | null {
    const senderName = event.sender ? event.sender.name : event.getSender();
    switch (event.getContent().history_visibility) {
        case 'invited':
            return () => _t('%(senderName)s made future room history visible to all room members, '
                + 'from the point they are invited.', { senderName });
        case 'joined':
            return () => _t('%(senderName)s made future room history visible to all room members, '
                + 'from the point they joined.', { senderName });
        case 'shared':
            return () => _t('%(senderName)s made future room history visible to all room members.', { senderName });
        case 'world_readable':
            return () => _t('%(senderName)s made future room history visible to anyone.', { senderName });
        default:
            return () => _t('%(senderName)s made future room history visible to unknown (%(visibility)s).', {
                senderName,
                visibility: event.getContent().history_visibility,
            });
    }
}

// Currently will only display a change if a user's power level is changed
function textForPowerEvent(event: MatrixEvent): () => string | null {
    const senderName = event.sender ? event.sender.name : event.getSender();
    if (!event.getPrevContent() || !event.getPrevContent().users ||
        !event.getContent() || !event.getContent().users) {
        return null;
    }
    const previousUserDefault = event.getPrevContent().users_default || 0;
    const currentUserDefault = event.getContent().users_default || 0;
    // Construct set of userIds
    const users = [];
    Object.keys(event.getContent().users).forEach(
        (userId) => {
            if (users.indexOf(userId) === -1) users.push(userId);
        },
    );
    Object.keys(event.getPrevContent().users).forEach(
        (userId) => {
            if (users.indexOf(userId) === -1) users.push(userId);
        },
    );
    const diffs = [];
    users.forEach((userId) => {
        // Previous power level
        let from = event.getPrevContent().users[userId];
        if (!Number.isInteger(from)) {
            from = previousUserDefault;
        }
        // Current power level
        let to = event.getContent().users[userId];
        if (!Number.isInteger(to)) {
            to = currentUserDefault;
        }
        if (from === previousUserDefault && to === currentUserDefault) { return; }
        if (to !== from) {
            diffs.push({ userId, from, to });
        }
    });
    if (!diffs.length) {
        return null;
    }
    // XXX: This is also surely broken for i18n
    return () => _t('%(senderName)s changed the power level of %(powerLevelDiffText)s.', {
        senderName,
        powerLevelDiffText: diffs.map(diff =>
            _t('%(userId)s from %(fromPowerLevel)s to %(toPowerLevel)s', {
                userId: diff.userId,
                fromPowerLevel: Roles.textualPowerLevel(diff.from, previousUserDefault),
                toPowerLevel: Roles.textualPowerLevel(diff.to, currentUserDefault),
            }),
        ).join(", "),
    });
}

const onPinnedMessagesClick = (): void => {
    defaultDispatcher.dispatch<SetRightPanelPhasePayload>({
        action: Action.SetRightPanelPhase,
        phase: RightPanelPhases.PinnedMessages,
        allowClose: false,
    });
};

function textForPinnedEvent(event: MatrixEvent, allowJSX: boolean): () => string | JSX.Element | null {
    if (!SettingsStore.getValue("feature_pinning")) return null;
    const senderName = event.sender ? event.sender.name : event.getSender();

    if (allowJSX) {
        return () => (
            <span>
                {
                    _t(
                        "%(senderName)s changed the <a>pinned messages</a> for the room.",
                        { senderName },
                        { "a": (sub) => <a onClick={onPinnedMessagesClick}> { sub } </a> },
                    )
                }
            </span>
        );
    }

    return () => _t("%(senderName)s changed the pinned messages for the room.", { senderName });
}

function textForWidgetEvent(event: MatrixEvent): () => string | null {
    const senderName = event.getSender();
    const { name: prevName, type: prevType, url: prevUrl } = event.getPrevContent();
    const { name, type, url } = event.getContent() || {};

    let widgetName = name || prevName || type || prevType || '';
    // Apply sentence case to widget name
    if (widgetName && widgetName.length > 0) {
        widgetName = widgetName[0].toUpperCase() + widgetName.slice(1);
    }

    // If the widget was removed, its content should be {}, but this is sufficiently
    // equivalent to that condition.
    if (url) {
        if (prevUrl) {
            return () => _t('%(widgetName)s widget modified by %(senderName)s', {
                widgetName, senderName,
            });
        } else {
            return () => _t('%(widgetName)s widget added by %(senderName)s', {
                widgetName, senderName,
            });
        }
    } else {
        return () => _t('%(widgetName)s widget removed by %(senderName)s', {
            widgetName, senderName,
        });
    }
}

function textForWidgetLayoutEvent(event: MatrixEvent): () => string | null {
    const senderName = event.sender?.name || event.getSender();
    return () => _t("%(senderName)s has updated the widget layout", { senderName });
}

function textForMjolnirEvent(event: MatrixEvent): () => string | null {
    const senderName = event.getSender();
    const { entity: prevEntity } = event.getPrevContent();
    const { entity, recommendation, reason } = event.getContent();

    // Rule removed
    if (!entity) {
        if (USER_RULE_TYPES.includes(event.getType())) {
            return () => _t("%(senderName)s removed the rule banning users matching %(glob)s",
                { senderName, glob: prevEntity });
        } else if (ROOM_RULE_TYPES.includes(event.getType())) {
            return () => _t("%(senderName)s removed the rule banning rooms matching %(glob)s",
                { senderName, glob: prevEntity });
        } else if (SERVER_RULE_TYPES.includes(event.getType())) {
            return () => _t("%(senderName)s removed the rule banning servers matching %(glob)s",
                { senderName, glob: prevEntity });
        }

        // Unknown type. We'll say something, but we shouldn't end up here.
        return () => _t("%(senderName)s removed a ban rule matching %(glob)s", { senderName, glob: prevEntity });
    }

    // Invalid rule
    if (!recommendation || !reason) return () => _t(`%(senderName)s updated an invalid ban rule`, { senderName });

    // Rule updated
    if (entity === prevEntity) {
        if (USER_RULE_TYPES.includes(event.getType())) {
            return () => _t("%(senderName)s updated the rule banning users matching %(glob)s for %(reason)s",
                { senderName, glob: entity, reason });
        } else if (ROOM_RULE_TYPES.includes(event.getType())) {
            return () => _t("%(senderName)s updated the rule banning rooms matching %(glob)s for %(reason)s",
                { senderName, glob: entity, reason });
        } else if (SERVER_RULE_TYPES.includes(event.getType())) {
            return () => _t("%(senderName)s updated the rule banning servers matching %(glob)s for %(reason)s",
                { senderName, glob: entity, reason });
        }

        // Unknown type. We'll say something but we shouldn't end up here.
        return () => _t("%(senderName)s updated a ban rule matching %(glob)s for %(reason)s",
            { senderName, glob: entity, reason });
    }

    // New rule
    if (!prevEntity) {
        if (USER_RULE_TYPES.includes(event.getType())) {
            return () => _t("%(senderName)s created a rule banning users matching %(glob)s for %(reason)s",
                { senderName, glob: entity, reason });
        } else if (ROOM_RULE_TYPES.includes(event.getType())) {
            return () => _t("%(senderName)s created a rule banning rooms matching %(glob)s for %(reason)s",
                { senderName, glob: entity, reason });
        } else if (SERVER_RULE_TYPES.includes(event.getType())) {
            return () => _t("%(senderName)s created a rule banning servers matching %(glob)s for %(reason)s",
                { senderName, glob: entity, reason });
        }

        // Unknown type. We'll say something but we shouldn't end up here.
        return () => _t("%(senderName)s created a ban rule matching %(glob)s for %(reason)s",
            { senderName, glob: entity, reason });
    }

    // else the entity !== prevEntity - count as a removal & add
    if (USER_RULE_TYPES.includes(event.getType())) {
        return () => _t(
            "%(senderName)s changed a rule that was banning users matching %(oldGlob)s to matching " +
            "%(newGlob)s for %(reason)s",
            { senderName, oldGlob: prevEntity, newGlob: entity, reason },
        );
    } else if (ROOM_RULE_TYPES.includes(event.getType())) {
        return () => _t(
            "%(senderName)s changed a rule that was banning rooms matching %(oldGlob)s to matching " +
            "%(newGlob)s for %(reason)s",
            { senderName, oldGlob: prevEntity, newGlob: entity, reason },
        );
    } else if (SERVER_RULE_TYPES.includes(event.getType())) {
        return () => _t(
            "%(senderName)s changed a rule that was banning servers matching %(oldGlob)s to matching " +
            "%(newGlob)s for %(reason)s",
            { senderName, oldGlob: prevEntity, newGlob: entity, reason },
        );
    }

    // Unknown type. We'll say something but we shouldn't end up here.
    return () => _t("%(senderName)s updated a ban rule that was matching %(oldGlob)s to matching %(newGlob)s " +
        "for %(reason)s", { senderName, oldGlob: prevEntity, newGlob: entity, reason });
}

interface IHandlers {
    [type: string]:
        (ev: MatrixEvent, allowJSX: boolean, showHiddenEvents?: boolean) =>
            (() => string | JSX.Element | null);
}

const handlers: IHandlers = {
    'm.room.message': textForMessageEvent,
<<<<<<< HEAD
    'm.call.invite': textForCallInviteEvent,
    'm.sticker': textForMessageEvent,
    'm.call.answer': textForCallAnswerEvent,
    'm.call.hangup': textForCallHangupEvent,
    'm.call.reject': textForCallRejectEvent,
=======
>>>>>>> 91cf27e2
};

const stateHandlers: IHandlers = {
    'm.room.canonical_alias': textForCanonicalAliasEvent,
    'm.room.name': textForRoomNameEvent,
    'm.room.topic': textForTopicEvent,
    'm.room.member': textForMemberEvent,
    "m.room.avatar": textForRoomAvatarEvent,
    'm.room.third_party_invite': textForThreePidInviteEvent,
    'm.room.history_visibility': textForHistoryVisibilityEvent,
    'm.room.power_levels': textForPowerEvent,
    'm.room.pinned_events': textForPinnedEvent,
    'm.room.server_acl': textForServerACLEvent,
    'm.room.tombstone': textForTombstoneEvent,
    'm.room.join_rules': textForJoinRulesEvent,
    'm.room.guest_access': textForGuestAccessEvent,
    'm.room.related_groups': textForRelatedGroupsEvent,

    // TODO: Enable support for m.widget event type (https://github.com/vector-im/element-web/issues/13111)
    'im.vector.modular.widgets': textForWidgetEvent,
    [WIDGET_LAYOUT_EVENT_TYPE]: textForWidgetLayoutEvent,
};

// Add all the Mjolnir stuff to the renderer
for (const evType of ALL_RULE_TYPES) {
    stateHandlers[evType] = textForMjolnirEvent;
}

/**
 * Determines whether the given event has text to display.
 * @param ev The event
 * @param showHiddenEvents An optional cached setting value for showHiddenEventsInTimeline
 *     to avoid hitting the settings store
 */
export function hasText(ev: MatrixEvent, showHiddenEvents?: boolean): boolean {
    const handler = (ev.isState() ? stateHandlers : handlers)[ev.getType()];
    return Boolean(handler?.(ev, false, showHiddenEvents));
}

/**
 * Gets the textual content of the given event.
 * @param ev The event
 * @param allowJSX Whether to output rich JSX content
 * @param showHiddenEvents An optional cached setting value for showHiddenEventsInTimeline
 *     to avoid hitting the settings store
 */
export function textForEvent(ev: MatrixEvent): string;
export function textForEvent(ev: MatrixEvent, allowJSX: true, showHiddenEvents?: boolean): string | JSX.Element;
export function textForEvent(ev: MatrixEvent, allowJSX = false, showHiddenEvents?: boolean): string | JSX.Element {
    const handler = (ev.isState() ? stateHandlers : handlers)[ev.getType()];
    return handler?.(ev, allowJSX, showHiddenEvents)?.() || '';
}<|MERGE_RESOLUTION|>--- conflicted
+++ resolved
@@ -25,6 +25,7 @@
 import defaultDispatcher from './dispatcher/dispatcher';
 import { SetRightPanelPhasePayload } from './dispatcher/payloads/SetRightPanelPhasePayload';
 import { MatrixEvent } from "matrix-js-sdk/src/models/event";
+import { MatrixClientPeg } from './MatrixClientPeg';
 
 // These functions are frequently used just to check whether an event has
 // any text to display at all. For this reason they return deferred values
@@ -584,14 +585,7 @@
 
 const handlers: IHandlers = {
     'm.room.message': textForMessageEvent,
-<<<<<<< HEAD
-    'm.call.invite': textForCallInviteEvent,
     'm.sticker': textForMessageEvent,
-    'm.call.answer': textForCallAnswerEvent,
-    'm.call.hangup': textForCallHangupEvent,
-    'm.call.reject': textForCallRejectEvent,
-=======
->>>>>>> 91cf27e2
 };
 
 const stateHandlers: IHandlers = {
