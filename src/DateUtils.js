/*
Copyright 2015, 2016 OpenMarket Ltd
Copyright 2017 Vector Creations Ltd

Licensed under the Apache License, Version 2.0 (the "License");
you may not use this file except in compliance with the License.
You may obtain a copy of the License at

    http://www.apache.org/licenses/LICENSE-2.0

Unless required by applicable law or agreed to in writing, software
distributed under the License is distributed on an "AS IS" BASIS,
WITHOUT WARRANTIES OR CONDITIONS OF ANY KIND, either express or implied.
See the License for the specific language governing permissions and
limitations under the License.
*/

'use strict';
import { _t } from './languageHandler';

<<<<<<< HEAD
function getDaysArray() {
    return [
        _t('Sun'),
        _t('Mon'),
        _t('Tue'),
        _t('Wed'),
        _t('Thu'),
        _t('Fri'),
        _t('Sat'),
    ];
}

function getMonthsArray() {
    return [
        _t('Jan'),
        _t('Feb'),
        _t('Mar'),
        _t('Apr'),
        _t('May'),
        _t('Jun'),
        _t('Jul'),
        _t('Aug'),
        _t('Sep'),
        _t('Oct'),
        _t('Nov'),
        _t('Dec'),
    ];
}
=======
const days = ["Sun", "Mon", "Tue", "Wed", "Thu", "Fri", "Sat"];
const months = ["Jan", "Feb", "Mar", "Apr", "May", "Jun", "Jul", "Aug", "Sep", "Oct", "Nov", "Dec"];
>>>>>>> fde553a8

function pad(n) {
    return (n < 10 ? '0' : '') + n;
}

function twelveHourTime(date) {
    let hours = date.getHours() % 12;
    const minutes = pad(date.getMinutes());
    const ampm = hours >= 12 ? 'PM' : 'AM';
    hours = pad(hours ? hours : 12);
    return `${hours}:${minutes} ${ampm}`;
}

module.exports = {
    formatDate: function(date) {
<<<<<<< HEAD
        // date.toLocaleTimeString is completely system dependent.
        // just go 24h for now
        const days = getDaysArray();
        const months = getMonthsArray();

        // TODO: use standard date localize function provided in counterpart
        var hoursAndMinutes = pad(date.getHours()) + ':' + pad(date.getMinutes());
        var now = new Date();
        if (date.toDateString() === now.toDateString()) {
            return hoursAndMinutes;
        }
        else if (now.getTime() - date.getTime() < 6 * 24 * 60 * 60 * 1000) {
            // TODO: use standard date localize function provided in counterpart
            return _t('%(weekDayName)s %(time)s', {weekDayName: days[date.getDay()], time: hoursAndMinutes});
        }
        else if (now.getFullYear() === date.getFullYear()) {
            // TODO: use standard date localize function provided in counterpart
            return _t('%(weekDayName)s, %(monthName)s %(day)s %(time)s', {weekDayName: days[date.getDay()], monthName: months[date.getMonth()], day: date.getDate(), time: hoursAndMinutes});
        }
        else {
            return this.formatFullDate(date);
=======
        var now = new Date();
        if (date.toDateString() === now.toDateString()) {
            return this.formatTime(date);
        }
        else if (now.getTime() - date.getTime() < 6 * 24 * 60 * 60 * 1000) {
            return days[date.getDay()] + " " + this.formatTime(date);
        }
        else if (now.getFullYear() === date.getFullYear()) {
            return days[date.getDay()] + ", " + months[date.getMonth()] + " " + date.getDate() + " " + this.formatTime(date);
>>>>>>> fde553a8
        }
        return this.formatFullDate(date);
    },

    formatFullDate: function(date) {
<<<<<<< HEAD
        const days = getDaysArray();
        const months = getMonthsArray();
        var hoursAndMinutes = pad(date.getHours()) + ':' + pad(date.getMinutes());
        return _t('%(weekDayName)s, %(monthName)s %(day)s %(fullYear)s %(time)s', {weekDayName: days[date.getDay()], monthName: months[date.getMonth()], day: date.getDate(), fullYear: date.getFullYear(),time: hoursAndMinutes});
=======
        return days[date.getDay()] + ", " + months[date.getMonth()] + " " + date.getDate() + " " + date.getFullYear() + " " + this.formatTime(date);
>>>>>>> fde553a8
    },

    formatTime: function(date, showTwelveHour=false) {
        if (showTwelveHour) {
          return twelveHourTime(date);
        }
        return pad(date.getHours()) + ':' + pad(date.getMinutes());
<<<<<<< HEAD
    }
=======
    },
>>>>>>> fde553a8
};<|MERGE_RESOLUTION|>--- conflicted
+++ resolved
@@ -18,7 +18,6 @@
 'use strict';
 import { _t } from './languageHandler';
 
-<<<<<<< HEAD
 function getDaysArray() {
     return [
         _t('Sun'),
@@ -47,10 +46,6 @@
         _t('Dec'),
     ];
 }
-=======
-const days = ["Sun", "Mon", "Tue", "Wed", "Thu", "Fri", "Sat"];
-const months = ["Jan", "Feb", "Mar", "Apr", "May", "Jun", "Jul", "Aug", "Sep", "Oct", "Nov", "Dec"];
->>>>>>> fde553a8
 
 function pad(n) {
     return (n < 10 ? '0' : '') + n;
@@ -66,52 +61,36 @@
 
 module.exports = {
     formatDate: function(date) {
-<<<<<<< HEAD
-        // date.toLocaleTimeString is completely system dependent.
-        // just go 24h for now
-        const days = getDaysArray();
-        const months = getMonthsArray();
-
-        // TODO: use standard date localize function provided in counterpart
-        var hoursAndMinutes = pad(date.getHours()) + ':' + pad(date.getMinutes());
-        var now = new Date();
-        if (date.toDateString() === now.toDateString()) {
-            return hoursAndMinutes;
-        }
-        else if (now.getTime() - date.getTime() < 6 * 24 * 60 * 60 * 1000) {
-            // TODO: use standard date localize function provided in counterpart
-            return _t('%(weekDayName)s %(time)s', {weekDayName: days[date.getDay()], time: hoursAndMinutes});
-        }
-        else if (now.getFullYear() === date.getFullYear()) {
-            // TODO: use standard date localize function provided in counterpart
-            return _t('%(weekDayName)s, %(monthName)s %(day)s %(time)s', {weekDayName: days[date.getDay()], monthName: months[date.getMonth()], day: date.getDate(), time: hoursAndMinutes});
-        }
-        else {
-            return this.formatFullDate(date);
-=======
         var now = new Date();
         if (date.toDateString() === now.toDateString()) {
             return this.formatTime(date);
         }
         else if (now.getTime() - date.getTime() < 6 * 24 * 60 * 60 * 1000) {
-            return days[date.getDay()] + " " + this.formatTime(date);
+            // TODO: use standard date localize function provided in counterpart
+            return _t('%(weekDayName)s %(time)s', {weekDayName: days[date.getDay()], time: this.formatTime(date)});
         }
         else if (now.getFullYear() === date.getFullYear()) {
-            return days[date.getDay()] + ", " + months[date.getMonth()] + " " + date.getDate() + " " + this.formatTime(date);
->>>>>>> fde553a8
+            // TODO: use standard date localize function provided in counterpart
+            return _t('%(weekDayName)s, %(monthName)s %(day)s %(time)s', {
+                weekDayName: days[date.getDay()],
+                monthName: months[date.getMonth()],
+                day: date.getDate(),
+                time: this.formatTime(date),
+            });
         }
         return this.formatFullDate(date);
     },
 
     formatFullDate: function(date) {
-<<<<<<< HEAD
         const days = getDaysArray();
         const months = getMonthsArray();
-        var hoursAndMinutes = pad(date.getHours()) + ':' + pad(date.getMinutes());
-        return _t('%(weekDayName)s, %(monthName)s %(day)s %(fullYear)s %(time)s', {weekDayName: days[date.getDay()], monthName: months[date.getMonth()], day: date.getDate(), fullYear: date.getFullYear(),time: hoursAndMinutes});
-=======
-        return days[date.getDay()] + ", " + months[date.getMonth()] + " " + date.getDate() + " " + date.getFullYear() + " " + this.formatTime(date);
->>>>>>> fde553a8
+        return _t('%(weekDayName)s, %(monthName)s %(day)s %(fullYear)s %(time)s', {
+            weekDayName: days[date.getDay()],
+            monthName: months[date.getMonth()],
+            day: date.getDate(),
+            fullYear: date.getFullYear(),
+            time: this.formatTime(date),
+        });
     },
 
     formatTime: function(date, showTwelveHour=false) {
@@ -119,9 +98,5 @@
           return twelveHourTime(date);
         }
         return pad(date.getHours()) + ':' + pad(date.getMinutes());
-<<<<<<< HEAD
-    }
-=======
     },
->>>>>>> fde553a8
 };