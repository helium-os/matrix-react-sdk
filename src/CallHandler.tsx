/*
Copyright 2015, 2016 OpenMarket Ltd
Copyright 2017, 2018 New Vector Ltd
Copyright 2019, 2020 The Matrix.org Foundation C.I.C.

Licensed under the Apache License, Version 2.0 (the "License");
you may not use this file except in compliance with the License.
You may obtain a copy of the License at

    http://www.apache.org/licenses/LICENSE-2.0

Unless required by applicable law or agreed to in writing, software
distributed under the License is distributed on an "AS IS" BASIS,
WITHOUT WARRANTIES OR CONDITIONS OF ANY KIND, either express or implied.
See the License for the specific language governing permissions and
limitations under the License.
*/

/*
 * Manages a list of all the currently active calls.
 *
 * This handler dispatches when voip calls are added/updated/removed from this list:
 * {
 *   action: 'call_state'
 *   room_id: <room ID of the call>
 * }
 *
 * To know the state of the call, this handler exposes a getter to
 * obtain the call for a room:
 *   var call = CallHandler.getCall(roomId)
 *   var state = call.call_state; // ringing|ringback|connected|ended|busy|stop_ringback|stop_ringing
 *
 * This handler listens for and handles the following actions:
 * {
 *   action: 'place_call',
 *   type: 'voice|video',
 *   room_id: <room that the place call button was pressed in>
 * }
 *
 * {
 *   action: 'incoming_call'
 *   call: MatrixCall
 * }
 *
 * {
 *   action: 'hangup'
 *   room_id: <room that the hangup button was pressed in>
 * }
 *
 * {
 *   action: 'answer'
 *   room_id: <room that the answer button was pressed in>
 * }
 */

import React from 'react';

import {MatrixClientPeg} from './MatrixClientPeg';
import PlatformPeg from './PlatformPeg';
import Modal from './Modal';
import { _t } from './languageHandler';
import { createNewMatrixCall } from 'matrix-js-sdk/src/webrtc/call';
import dis from './dispatcher/dispatcher';
import WidgetUtils from './utils/WidgetUtils';
import WidgetEchoStore from './stores/WidgetEchoStore';
import SettingsStore from './settings/SettingsStore';
import {generateHumanReadableId} from "./utils/NamingUtils";
import {Jitsi} from "./widgets/Jitsi";
import {WidgetType} from "./widgets/WidgetType";
import {SettingLevel} from "./settings/SettingLevel";
import { ActionPayload } from "./dispatcher/payloads";
import {base32} from "rfc4648";

import QuestionDialog from "./components/views/dialogs/QuestionDialog";
import ErrorDialog from "./components/views/dialogs/ErrorDialog";
import WidgetStore from "./stores/WidgetStore";
import { WidgetMessagingStore } from "./stores/widgets/WidgetMessagingStore";
import { ElementWidgetActions } from "./stores/widgets/ElementWidgetActions";
import { MatrixCall, CallErrorCode, CallState, CallEvent, CallParty, CallType } from "matrix-js-sdk/src/webrtc/call";
import Analytics from './Analytics';
import CountlyAnalytics from "./CountlyAnalytics";
import {UIFeature} from "./settings/UIFeature";
import { CallError } from "matrix-js-sdk/src/webrtc/call";
import { logger } from 'matrix-js-sdk/src/logger';
<<<<<<< HEAD
import DesktopCapturerSourcePicker from "./components/views/elements/DesktopCapturerSourcePicker"
=======
import { Action } from './dispatcher/actions';

const CHECK_PSTN_SUPPORT_ATTEMPTS = 3;
>>>>>>> 2d371517

enum AudioID {
    Ring = 'ringAudio',
    Ringback = 'ringbackAudio',
    CallEnd = 'callendAudio',
    Busy = 'busyAudio',
}

// Unlike 'CallType' in js-sdk, this one includes screen sharing
// (because a screen sharing call is only a screen sharing call to the caller,
// to the callee it's just a video call, at least as far as the current impl
// is concerned).
export enum PlaceCallType {
    Voice = 'voice',
    Video = 'video',
    ScreenSharing = 'screensharing',
}

function getRemoteAudioElement(): HTMLAudioElement {
    // this needs to be somewhere at the top of the DOM which
    // always exists to avoid audio interruptions.
    // Might as well just use DOM.
    const remoteAudioElement = document.getElementById("remoteAudio") as HTMLAudioElement;
    if (!remoteAudioElement) {
        console.error(
            "Failed to find remoteAudio element - cannot play audio!" +
            "You need to add an <audio/> to the DOM.",
        );
        return null;
    }
    return remoteAudioElement;
}

export default class CallHandler {
    private calls = new Map<string, MatrixCall>(); // roomId -> call
    private audioPromises = new Map<AudioID, Promise<void>>();
    private dispatcherRef: string = null;
    private supportsPstnProtocol = null;
    private pstnSupportCheckTimer: NodeJS.Timeout; // number actually because we're in the browser

    static sharedInstance() {
        if (!window.mxCallHandler) {
            window.mxCallHandler = new CallHandler()
        }

        return window.mxCallHandler;
    }

    start() {
        this.dispatcherRef = dis.register(this.onAction);
        // add empty handlers for media actions, otherwise the media keys
        // end up causing the audio elements with our ring/ringback etc
        // audio clips in to play.
        if (navigator.mediaSession) {
            navigator.mediaSession.setActionHandler('play', function() {});
            navigator.mediaSession.setActionHandler('pause', function() {});
            navigator.mediaSession.setActionHandler('seekbackward', function() {});
            navigator.mediaSession.setActionHandler('seekforward', function() {});
            navigator.mediaSession.setActionHandler('previoustrack', function() {});
            navigator.mediaSession.setActionHandler('nexttrack', function() {});
        }

        if (SettingsStore.getValue(UIFeature.Voip)) {
            MatrixClientPeg.get().on('Call.incoming', this.onCallIncoming);
        }

        this.checkForPstnSupport(CHECK_PSTN_SUPPORT_ATTEMPTS);
    }

    stop() {
        const cli = MatrixClientPeg.get();
        if (cli) {
            cli.removeListener('Call.incoming', this.onCallIncoming);
        }
        if (this.dispatcherRef !== null) {
            dis.unregister(this.dispatcherRef);
            this.dispatcherRef = null;
        }
    }

    private async checkForPstnSupport(maxTries) {
        try {
            const protocols = await MatrixClientPeg.get().getThirdpartyProtocols();
            if (protocols['im.vector.protocol.pstn'] !== undefined) {
                this.supportsPstnProtocol = protocols['im.vector.protocol.pstn'];
            } else if (protocols['m.protocol.pstn'] !== undefined) {
                this.supportsPstnProtocol = protocols['m.protocol.pstn'];
            } else {
                this.supportsPstnProtocol = null;
            }
            dis.dispatch({action: Action.PstnSupportUpdated});
        } catch (e) {
            if (maxTries === 1) {
                console.log("Failed to check for pstn protocol support and no retries remain: assuming no support", e);
            } else {
                console.log("Failed to check for pstn protocol support: will retry", e);
                this.pstnSupportCheckTimer = setTimeout(() => {
                    this.checkForPstnSupport(maxTries - 1);
                }, 10000);
            }
        }
    }

    getSupportsPstnProtocol() {
        return this.supportsPstnProtocol;
    }

    private onCallIncoming = (call) => {
        // we dispatch this synchronously to make sure that the event
        // handlers on the call are set up immediately (so that if
        // we get an immediate hangup, we don't get a stuck call)
        dis.dispatch({
            action: 'incoming_call',
            call: call,
        }, true);
    }

    getCallForRoom(roomId: string): MatrixCall {
        return this.calls.get(roomId) || null;
    }

    getAnyActiveCall() {
        for (const call of this.calls.values()) {
            if (call.state !== CallState.Ended) {
                return call;
            }
        }
        return null;
    }

    getAllActiveCalls() {
        const activeCalls = [];

        for (const call of this.calls.values()) {
            if (call.state !== CallState.Ended && call.state !== CallState.Ringing) {
                activeCalls.push(call);
            }
        }
        return activeCalls;
    }

    getAllActiveCallsNotInRoom(notInThisRoomId) {
        const callsNotInThatRoom = [];

        for (const [roomId, call] of this.calls.entries()) {
            if (roomId !== notInThisRoomId && call.state !== CallState.Ended) {
                callsNotInThatRoom.push(call);
            }
        }
        return callsNotInThatRoom;
    }

    play(audioId: AudioID) {
        // TODO: Attach an invisible element for this instead
        // which listens?
        const audio = document.getElementById(audioId) as HTMLMediaElement;
        if (audio) {
            const playAudio = async () => {
                try {
                    // This still causes the chrome debugger to break on promise rejection if
                    // the promise is rejected, even though we're catching the exception.
                    await audio.play();
                } catch (e) {
                    // This is usually because the user hasn't interacted with the document,
                    // or chrome doesn't think so and is denying the request. Not sure what
                    // we can really do here...
                    // https://github.com/vector-im/element-web/issues/7657
                    console.log("Unable to play audio clip", e);
                }
            };
            if (this.audioPromises.has(audioId)) {
                this.audioPromises.set(audioId, this.audioPromises.get(audioId).then(() => {
                    audio.load();
                    return playAudio();
                }));
            } else {
                this.audioPromises.set(audioId, playAudio());
            }
        }
    }

    pause(audioId: AudioID) {
        // TODO: Attach an invisible element for this instead
        // which listens?
        const audio = document.getElementById(audioId) as HTMLMediaElement;
        if (audio) {
            if (this.audioPromises.has(audioId)) {
                this.audioPromises.set(audioId, this.audioPromises.get(audioId).then(() => audio.pause()));
            } else {
                // pause doesn't return a promise, so just do it
                audio.pause();
            }
        }
    }

    private matchesCallForThisRoom(call: MatrixCall) {
        // We don't allow placing more than one call per room, but that doesn't mean there
        // can't be more than one, eg. in a glare situation. This checks that the given call
        // is the call we consider 'the' call for its room.
        const callForThisRoom = this.getCallForRoom(call.roomId);
        return callForThisRoom && call.callId === callForThisRoom.callId;
    }

    private setCallListeners(call: MatrixCall) {
        call.on(CallEvent.Error, (err: CallError) => {
            if (!this.matchesCallForThisRoom(call)) return;

            Analytics.trackEvent('voip', 'callError', 'error', err.toString());
            console.error("Call error:", err);

            if (err.code === CallErrorCode.NoUserMedia) {
                this.showMediaCaptureError(call);
                return;
            }

            if (
                MatrixClientPeg.get().getTurnServers().length === 0 &&
                SettingsStore.getValue("fallbackICEServerAllowed") === null
            ) {
                this.showICEFallbackPrompt();
                return;
            }

            Modal.createTrackedDialog('Call Failed', '', ErrorDialog, {
                title: _t('Call Failed'),
                description: err.message,
            });
        });
        call.on(CallEvent.Hangup, () => {
            if (!this.matchesCallForThisRoom(call)) return;

            Analytics.trackEvent('voip', 'callHangup');

            this.removeCallForRoom(call.roomId);
        });
        call.on(CallEvent.State, (newState: CallState, oldState: CallState) => {
            if (!this.matchesCallForThisRoom(call)) return;

            this.setCallState(call, newState);

            switch (oldState) {
                case CallState.Ringing:
                    this.pause(AudioID.Ring);
                    break;
                case CallState.InviteSent:
                    this.pause(AudioID.Ringback);
                    break;
            }

            switch (newState) {
                case CallState.Ringing:
                    this.play(AudioID.Ring);
                    break;
                case CallState.InviteSent:
                    this.play(AudioID.Ringback);
                    break;
                case CallState.Ended:
                    Analytics.trackEvent('voip', 'callEnded', 'hangupReason', call.hangupReason);
                    this.removeCallForRoom(call.roomId);
                    if (oldState === CallState.InviteSent && (
                        call.hangupParty === CallParty.Remote ||
                        (call.hangupParty === CallParty.Local && call.hangupReason === CallErrorCode.InviteTimeout)
                    )) {
                        this.play(AudioID.Busy);
                        let title;
                        let description;
                        if (call.hangupReason === CallErrorCode.UserHangup) {
                            title = _t("Call Declined");
                            description = _t("The other party declined the call.");
                        } else if (call.hangupReason === CallErrorCode.InviteTimeout) {
                            title = _t("Call Failed");
                            // XXX: full stop appended as some relic here, but these
                            // strings need proper input from design anyway, so let's
                            // not change this string until we have a proper one.
                            description = _t('The remote side failed to pick up') + '.';
                        } else {
                            title = _t("Call Failed");
                            description = _t("The call could not be established");
                        }

                        Modal.createTrackedDialog('Call Handler', 'Call Failed', ErrorDialog, {
                            title, description,
                        });
                    } else if (
                        call.hangupReason === CallErrorCode.AnsweredElsewhere && oldState === CallState.Connecting
                    ) {
                        Modal.createTrackedDialog('Call Handler', 'Call Failed', ErrorDialog, {
                            title: _t("Answered Elsewhere"),
                            description: _t("The call was answered on another device."),
                        });
                    } else if (oldState !== CallState.Fledgling) {
                        // don't play the end-call sound for calls that never got off the ground
                        this.play(AudioID.CallEnd);
                    }
            }
        });
        call.on(CallEvent.Replaced, (newCall: MatrixCall) => {
            if (!this.matchesCallForThisRoom(call)) return;

            console.log(`Call ID ${call.callId} is being replaced by call ID ${newCall.callId}`);

            if (call.state === CallState.Ringing) {
                this.pause(AudioID.Ring);
            } else if (call.state === CallState.InviteSent) {
                this.pause(AudioID.Ringback);
            }

            this.calls.set(newCall.roomId, newCall);
            this.setCallListeners(newCall);
            this.setCallState(newCall, newCall.state);
        });
    }

    private setCallAudioElement(call: MatrixCall) {
        const audioElement = getRemoteAudioElement();
        if (audioElement) call.setRemoteAudioElement(audioElement);
    }

    private setCallState(call: MatrixCall, status: CallState) {
        console.log(
            `Call state in ${call.roomId} changed to ${status}`,
        );

        dis.dispatch({
            action: 'call_state',
            room_id: call.roomId,
            state: status,
        });
    }

    private removeCallForRoom(roomId: string) {
        this.calls.delete(roomId);
    }

    private showICEFallbackPrompt() {
        const cli = MatrixClientPeg.get();
        const code = sub => <code>{sub}</code>;
        Modal.createTrackedDialog('No TURN servers', '', QuestionDialog, {
            title: _t("Call failed due to misconfigured server"),
            description: <div>
                <p>{_t(
                    "Please ask the administrator of your homeserver " +
                    "(<code>%(homeserverDomain)s</code>) to configure a TURN server in " +
                    "order for calls to work reliably.",
                    { homeserverDomain: cli.getDomain() }, { code },
                )}</p>
                <p>{_t(
                    "Alternatively, you can try to use the public server at " +
                    "<code>turn.matrix.org</code>, but this will not be as reliable, and " +
                    "it will share your IP address with that server. You can also manage " +
                    "this in Settings.",
                    null, { code },
                )}</p>
            </div>,
            button: _t('Try using turn.matrix.org'),
            cancelButton: _t('OK'),
            onFinished: (allow) => {
                SettingsStore.setValue("fallbackICEServerAllowed", null, SettingLevel.DEVICE, allow);
                cli.setFallbackICEServerAllowed(allow);
            },
        }, null, true);
    }

    private showMediaCaptureError(call: MatrixCall) {
        let title;
        let description;

        if (call.type === CallType.Voice) {
            title = _t("Unable to access microphone");
            description = <div>
                {_t(
                    "Call failed because microphone could not be accessed. " +
                    "Check that a microphone is plugged in and set up correctly.",
                )}
            </div>;
        } else if (call.type === CallType.Video) {
            title = _t("Unable to access webcam / microphone");
            description = <div>
                {_t("Call failed because webcam or microphone could not be accessed. Check that:")}
                <ul>
                    <li>{_t("A microphone and webcam are plugged in and set up correctly")}</li>
                    <li>{_t("Permission is granted to use the webcam")}</li>
                    <li>{_t("No other application is using the webcam")}</li>
                </ul>
            </div>;
        }

        Modal.createTrackedDialog('Media capture failed', '', ErrorDialog, {
            title, description,
        }, null, true);
    }

    private placeCall(
        roomId: string, type: PlaceCallType,
        localElement: HTMLVideoElement, remoteElement: HTMLVideoElement,
    ) {
        Analytics.trackEvent('voip', 'placeCall', 'type', type);
        CountlyAnalytics.instance.trackStartCall(roomId, type === PlaceCallType.Video, false);
        const call = createNewMatrixCall(MatrixClientPeg.get(), roomId);
        this.calls.set(roomId, call);
        this.setCallListeners(call);
        this.setCallAudioElement(call);

        this.setActiveCallRoomId(roomId);

        if (type === PlaceCallType.Voice) {
            call.placeVoiceCall();
        } else if (type === 'video') {
            call.placeVideoCall(
                remoteElement,
                localElement,
            );
        } else if (type === PlaceCallType.ScreenSharing) {
            const screenCapErrorString = PlatformPeg.get().screenCaptureErrorString();
            if (screenCapErrorString) {
                this.removeCallForRoom(roomId);
                console.log("Can't capture screen: " + screenCapErrorString);
                Modal.createTrackedDialog('Call Handler', 'Unable to capture screen', ErrorDialog, {
                    title: _t('Unable to capture screen'),
                    description: screenCapErrorString,
                });
                return;
            }

            call.placeScreenSharingCall(
                remoteElement,
                localElement,
                async (sources: Array<DesktopCapturerSource>) : Promise<DesktopCapturerSource> => {
                    const {finished} = Modal.createDialog(DesktopCapturerSourcePicker, {sources});
                    const [source] = await finished;
                    return source;
                });
        } else {
            console.error("Unknown conf call type: %s", type);
        }
    }

    private onAction = (payload: ActionPayload) => {
        switch (payload.action) {
            case 'place_call':
                {
                    // if the runtime env doesn't do VoIP, whine.
                    if (!MatrixClientPeg.get().supportsVoip()) {
                        Modal.createTrackedDialog('Call Handler', 'VoIP is unsupported', ErrorDialog, {
                            title: _t('VoIP is unsupported'),
                            description: _t('You cannot place VoIP calls in this browser.'),
                        });
                        return;
                    }

                    // don't allow > 2 calls to be placed.
                    if (this.getAllActiveCalls().length > 1) {
                        Modal.createTrackedDialog('Call Handler', 'Existing Call', ErrorDialog, {
                            title: _t('Too Many Calls'),
                            description: _t("You've reached the maximum number of simultaneous calls."),
                        });
                        return;
                    }

                    const room = MatrixClientPeg.get().getRoom(payload.room_id);
                    if (!room) {
                        console.error("Room %s does not exist.", payload.room_id);
                        return;
                    }

                    const members = room.getJoinedMembers();
                    if (members.length <= 1) {
                        Modal.createTrackedDialog('Call Handler', 'Cannot place call with self', ErrorDialog, {
                            description: _t('You cannot place a call with yourself.'),
                        });
                        return;
                    } else if (members.length === 2) {
                        console.info("Place %s call in %s", payload.type, payload.room_id);

                        this.placeCall(payload.room_id, payload.type, payload.local_element, payload.remote_element);
                    } else { // > 2
                        dis.dispatch({
                            action: "place_conference_call",
                            room_id: payload.room_id,
                            type: payload.type,
                            remote_element: payload.remote_element,
                            local_element: payload.local_element,
                        });
                    }
                }
                break;
            case 'place_conference_call':
                console.info("Place conference call in %s", payload.room_id);
                Analytics.trackEvent('voip', 'placeConferenceCall');
                CountlyAnalytics.instance.trackStartCall(payload.room_id, payload.type === PlaceCallType.Video, true);
                this.startCallApp(payload.room_id, payload.type);
                break;
            case 'end_conference':
                console.info("Terminating conference call in %s", payload.room_id);
                this.terminateCallApp(payload.room_id);
                break;
            case 'hangup_conference':
                console.info("Leaving conference call in %s", payload.room_id);
                this.hangupCallApp(payload.room_id);
                break;
            case 'incoming_call':
                {
                    // if the runtime env doesn't do VoIP, stop here.
                    if (!MatrixClientPeg.get().supportsVoip()) {
                        return;
                    }

                    const call = payload.call as MatrixCall;

                    if (this.getCallForRoom(call.roomId)) {
                        // ignore multiple incoming calls to the same room
                        return;
                    }

                    Analytics.trackEvent('voip', 'receiveCall', 'type', call.type);
                    this.calls.set(call.roomId, call)
                    this.setCallListeners(call);
                }
                break;
            case 'hangup':
            case 'reject':
                if (!this.calls.get(payload.room_id)) {
                    return; // no call to hangup
                }
                if (payload.action === 'reject') {
                    this.calls.get(payload.room_id).reject();
                } else {
                    this.calls.get(payload.room_id).hangup(CallErrorCode.UserHangup, false);
                }
                // don't remove the call yet: let the hangup event handler do it (otherwise it will throw
                // the hangup event away)
                break;
            case 'answer': {
                if (!this.calls.has(payload.room_id)) {
                    return; // no call to answer
                }

                if (this.getAllActiveCalls().length > 1) {
                    Modal.createTrackedDialog('Call Handler', 'Existing Call', ErrorDialog, {
                        title: _t('Too Many Calls'),
                        description: _t("You've reached the maximum number of simultaneous calls."),
                    });
                    return;
                }

                const call = this.calls.get(payload.room_id);
                call.answer();
                this.setCallAudioElement(call);
                this.setActiveCallRoomId(payload.room_id);
                CountlyAnalytics.instance.trackJoinCall(payload.room_id, call.type === CallType.Video, false);
                dis.dispatch({
                    action: "view_room",
                    room_id: payload.room_id,
                });
                break;
            }
        }
    }

    setActiveCallRoomId(activeCallRoomId: string) {
        logger.info("Setting call in room " + activeCallRoomId + " active");

        for (const [roomId, call] of this.calls.entries()) {
            if (call.state === CallState.Ended) continue;

            if (roomId === activeCallRoomId) {
                call.setRemoteOnHold(false);
            } else {
                logger.info("Holding call in room " + roomId + " because another call is being set active");
                call.setRemoteOnHold(true);
            }
        }
    }

    /**
     * @returns true if we are currently in any call where we haven't put the remote party on hold
     */
    hasAnyUnheldCall() {
        for (const call of this.calls.values()) {
            if (call.state === CallState.Ended) continue;
            if (!call.isRemoteOnHold()) return true;
        }

        return false;
    }

    private async startCallApp(roomId: string, type: string) {
        dis.dispatch({
            action: 'appsDrawer',
            show: true,
        });

        // prevent double clicking the call button
        const room = MatrixClientPeg.get().getRoom(roomId);
        const currentJitsiWidgets = WidgetUtils.getRoomWidgetsOfType(room, WidgetType.JITSI);
        const hasJitsi = currentJitsiWidgets.length > 0
            || WidgetEchoStore.roomHasPendingWidgetsOfType(roomId, currentJitsiWidgets, WidgetType.JITSI);
        if (hasJitsi) {
            Modal.createTrackedDialog('Call already in progress', '', ErrorDialog, {
                title: _t('Call in Progress'),
                description: _t('A call is currently being placed!'),
            });
            return;
        }

        const jitsiDomain = Jitsi.getInstance().preferredDomain;
        const jitsiAuth = await Jitsi.getInstance().getJitsiAuth();
        let confId;
        if (jitsiAuth === 'openidtoken-jwt') {
            // Create conference ID from room ID
            // For compatibility with Jitsi, use base32 without padding.
            // More details here:
            // https://github.com/matrix-org/prosody-mod-auth-matrix-user-verification
            confId = base32.stringify(Buffer.from(roomId), { pad: false });
        } else {
            // Create a random human readable conference ID
            confId = `JitsiConference${generateHumanReadableId()}`;
        }

        let widgetUrl = WidgetUtils.getLocalJitsiWrapperUrl({auth: jitsiAuth});

        // TODO: Remove URL hacks when the mobile clients eventually support v2 widgets
        const parsedUrl = new URL(widgetUrl);
        parsedUrl.search = ''; // set to empty string to make the URL class use searchParams instead
        parsedUrl.searchParams.set('confId', confId);
        widgetUrl = parsedUrl.toString();

        const widgetData = {
            conferenceId: confId,
            isAudioOnly: type === 'voice',
            domain: jitsiDomain,
            auth: jitsiAuth,
        };

        const widgetId = (
            'jitsi_' +
            MatrixClientPeg.get().credentials.userId +
            '_' +
            Date.now()
        );

        WidgetUtils.setRoomWidget(roomId, widgetId, WidgetType.JITSI, widgetUrl, 'Jitsi', widgetData).then(() => {
            console.log('Jitsi widget added');
        }).catch((e) => {
            if (e.errcode === 'M_FORBIDDEN') {
                Modal.createTrackedDialog('Call Failed', '', ErrorDialog, {
                    title: _t('Permission Required'),
                    description: _t("You do not have permission to start a conference call in this room"),
                });
            }
            console.error(e);
        });
    }

    private terminateCallApp(roomId: string) {
        Modal.createTrackedDialog('Confirm Jitsi Terminate', '', QuestionDialog, {
            hasCancelButton: true,
            title: _t("End conference"),
            description: _t("This will end the conference for everyone. Continue?"),
            button: _t("End conference"),
            onFinished: (proceed) => {
                if (!proceed) return;

                // We'll just obliterate them all. There should only ever be one, but might as well
                // be safe.
                const roomInfo = WidgetStore.instance.getRoom(roomId);
                const jitsiWidgets = roomInfo.widgets.filter(w => WidgetType.JITSI.matches(w.type));
                jitsiWidgets.forEach(w => {
                    // setting invalid content removes it
                    WidgetUtils.setRoomWidget(roomId, w.id);
                });
            },
        });
    }

    private hangupCallApp(roomId: string) {
        const roomInfo = WidgetStore.instance.getRoom(roomId);
        if (!roomInfo) return; // "should never happen" clauses go here

        const jitsiWidgets = roomInfo.widgets.filter(w => WidgetType.JITSI.matches(w.type));
        jitsiWidgets.forEach(w => {
            const messaging = WidgetMessagingStore.instance.getMessagingForId(w.id);
            if (!messaging) return; // more "should never happen" words

            messaging.transport.send(ElementWidgetActions.HangupCall, {});
        });
    }
}<|MERGE_RESOLUTION|>--- conflicted
+++ resolved
@@ -82,13 +82,10 @@
 import {UIFeature} from "./settings/UIFeature";
 import { CallError } from "matrix-js-sdk/src/webrtc/call";
 import { logger } from 'matrix-js-sdk/src/logger';
-<<<<<<< HEAD
 import DesktopCapturerSourcePicker from "./components/views/elements/DesktopCapturerSourcePicker"
-=======
 import { Action } from './dispatcher/actions';
 
 const CHECK_PSTN_SUPPORT_ATTEMPTS = 3;
->>>>>>> 2d371517
 
 enum AudioID {
     Ring = 'ringAudio',
