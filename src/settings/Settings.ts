/*
Copyright 2017 Travis Ralston
Copyright 2018, 2019, 2020 The Matrix.org Foundation C.I.C.

Licensed under the Apache License, Version 2.0 (the "License");
you may not use this file except in compliance with the License.
You may obtain a copy of the License at

    http://www.apache.org/licenses/LICENSE-2.0

Unless required by applicable law or agreed to in writing, software
distributed under the License is distributed on an "AS IS" BASIS,
WITHOUT WARRANTIES OR CONDITIONS OF ANY KIND, either express or implied.
See the License for the specific language governing permissions and
limitations under the License.
*/

import { MatrixClient } from 'matrix-js-sdk/src/client';

import { _td } from '../languageHandler';
import {
    NotificationBodyEnabledController,
    NotificationsEnabledController,
} from "./controllers/NotificationControllers";
import CustomStatusController from "./controllers/CustomStatusController";
import ThemeController from './controllers/ThemeController';
import PushToMatrixClientController from './controllers/PushToMatrixClientController';
import ReloadOnChangeController from "./controllers/ReloadOnChangeController";
import FontSizeController from './controllers/FontSizeController';
import SystemFontController from './controllers/SystemFontController';
import UseSystemFontController from './controllers/UseSystemFontController';
import { SettingLevel } from "./SettingLevel";
import SettingController from "./controllers/SettingController";
import { RightPanelPhases } from "../stores/RightPanelStorePhases";
import UIFeatureController from "./controllers/UIFeatureController";
import { UIFeature } from "./UIFeature";

// These are just a bunch of helper arrays to avoid copy/pasting a bunch of times
const LEVELS_ROOM_SETTINGS = [
    SettingLevel.DEVICE,
    SettingLevel.ROOM_DEVICE,
    SettingLevel.ROOM_ACCOUNT,
    SettingLevel.ACCOUNT,
    SettingLevel.CONFIG,
];
const LEVELS_ROOM_OR_ACCOUNT = [
    SettingLevel.ROOM_ACCOUNT,
    SettingLevel.ACCOUNT,
];
const LEVELS_ROOM_SETTINGS_WITH_ROOM = [
    SettingLevel.DEVICE,
    SettingLevel.ROOM_DEVICE,
    SettingLevel.ROOM_ACCOUNT,
    SettingLevel.ACCOUNT,
    SettingLevel.CONFIG,
    SettingLevel.ROOM,
];
const LEVELS_ACCOUNT_SETTINGS = [
    SettingLevel.DEVICE,
    SettingLevel.ACCOUNT,
    SettingLevel.CONFIG,
];
const LEVELS_FEATURE = [
    SettingLevel.DEVICE,
    SettingLevel.CONFIG,
];
const LEVELS_DEVICE_ONLY_SETTINGS = [
    SettingLevel.DEVICE,
];
const LEVELS_DEVICE_ONLY_SETTINGS_WITH_CONFIG = [
    SettingLevel.DEVICE,
    SettingLevel.CONFIG,
];
const LEVELS_UI_FEATURE = [
    SettingLevel.CONFIG,
    // in future we might have a .well-known level or something
];

export interface ISetting {
    // Must be set to true for features. Default is 'false'.
    isFeature?: boolean;

    // Display names are strongly recommended for clarity.
    // Display name can also be an object for different levels.
    displayName?: string | {
        // @ts-ignore - TS wants the key to be a string, but we know better
        [level: SettingLevel]: string;
    };

    // The supported levels are required. Preferably, use the preset arrays
    // at the top of this file to define this rather than a custom array.
    supportedLevels?: SettingLevel[];

    // Required. Can be any data type. The value specified here should match
    // the data being stored (ie: if a boolean is used, the setting should
    // represent a boolean).
    default: any;

    // Optional settings controller. See SettingsController for more information.
    controller?: SettingController;

    // Optional flag to make supportedLevels be respected as the order to handle
    // settings. The first element is treated as "most preferred". The "default"
    // level is always appended to the end.
    supportedLevelsAreOrdered?: boolean;

    // Optional value to invert a boolean setting's value. The string given will
    // be read as the setting's ID instead of the one provided as the key for the
    // setting definition. By setting this, the returned value will automatically
    // be inverted, except for when the default value is returned. Inversion will
    // occur after the controller is asked for an override. This should be used by
    // historical settings which we don't want existing user's values be wiped. Do
    // not use this for new settings.
    invertedSettingName?: string;
}

export const SETTINGS: {[setting: string]: ISetting} = {
    "feature_communities_v2_prototypes": {
        isFeature: true,
        displayName: _td(
            "Communities v2 prototypes. Requires compatible homeserver. " +
            "Highly experimental - use with caution.",
        ),
        supportedLevels: LEVELS_FEATURE,
        default: false,
    },
    "feature_new_spinner": {
        isFeature: true,
        displayName: _td("New spinner design"),
        supportedLevels: LEVELS_FEATURE,
        default: false,
    },
    "feature_pinning": {
        isFeature: true,
        displayName: _td("Message Pinning"),
        supportedLevels: LEVELS_FEATURE,
        default: false,
    },
    "feature_custom_status": {
        isFeature: true,
        displayName: _td("Custom user status messages"),
        supportedLevels: LEVELS_FEATURE,
        default: false,
        controller: new CustomStatusController(),
    },
    "feature_custom_tags": {
        isFeature: true,
        displayName: _td("Group & filter rooms by custom tags (refresh to apply changes)"),
        supportedLevels: LEVELS_FEATURE,
        default: false,
    },
    "feature_state_counters": {
        isFeature: true,
        displayName: _td("Render simple counters in room header"),
        supportedLevels: LEVELS_FEATURE,
        default: false,
    },
    "feature_many_integration_managers": {
        isFeature: true,
        displayName: _td("Multiple integration managers"),
        supportedLevels: LEVELS_FEATURE,
        default: false,
    },
    "feature_mjolnir": {
        isFeature: true,
        displayName: _td("Try out new ways to ignore people (experimental)"),
        supportedLevels: LEVELS_FEATURE,
        default: false,
    },
    "feature_custom_themes": {
        isFeature: true,
        displayName: _td("Support adding custom themes"),
        supportedLevels: LEVELS_FEATURE,
        default: false,
    },
    "feature_roomlist_preview_reactions_dms": {
        isFeature: true,
        displayName: _td("Show message previews for reactions in DMs"),
        supportedLevels: LEVELS_FEATURE,
        default: false,
    },
    "feature_roomlist_preview_reactions_all": {
        isFeature: true,
        displayName: _td("Show message previews for reactions in all rooms"),
        supportedLevels: LEVELS_FEATURE,
        default: false,
    },
    "advancedRoomListLogging": {
        // TODO: Remove flag before launch: https://github.com/vector-im/element-web/issues/14231
        displayName: _td("Enable advanced debugging for the room list"),
        supportedLevels: LEVELS_DEVICE_ONLY_SETTINGS,
        default: false,
    },
    "mjolnirRooms": {
        supportedLevels: [SettingLevel.ACCOUNT],
        default: [],
    },
    "mjolnirPersonalRoom": {
        supportedLevels: [SettingLevel.ACCOUNT],
        default: null,
    },
    "feature_bridge_state": {
        isFeature: true,
        supportedLevels: LEVELS_FEATURE,
        displayName: _td("Show info about bridges in room settings"),
        default: false,
    },
    "RoomList.backgroundImage": {
        supportedLevels: LEVELS_ACCOUNT_SETTINGS,
        default: null,
    },
    "baseFontSize": {
        displayName: _td("Font size"),
        supportedLevels: LEVELS_ACCOUNT_SETTINGS,
        default: 10,
        controller: new FontSizeController(),
    },
    "useCustomFontSize": {
        displayName: _td("Use custom size"),
        supportedLevels: LEVELS_ACCOUNT_SETTINGS,
        default: false,
    },
    "MessageComposerInput.suggestEmoji": {
        supportedLevels: LEVELS_ACCOUNT_SETTINGS,
        displayName: _td('Enable Emoji suggestions while typing'),
        default: true,
        invertedSettingName: 'MessageComposerInput.dontSuggestEmoji',
    },
    // TODO: Wire up appropriately to UI (FTUE notifications)
    "Notifications.alwaysShowBadgeCounts": {
        supportedLevels: LEVELS_ROOM_OR_ACCOUNT,
        default: false,
    },
    "useCompactLayout": {
        supportedLevels: LEVELS_DEVICE_ONLY_SETTINGS,
        displayName: _td('Use a more compact ‘Modern’ layout'),
        default: false,
    },
    "showRedactions": {
        supportedLevels: LEVELS_ROOM_SETTINGS_WITH_ROOM,
        displayName: _td('Show a placeholder for removed messages'),
        default: true,
        invertedSettingName: 'hideRedactions',
    },
    "showJoinLeaves": {
        supportedLevels: LEVELS_ROOM_SETTINGS_WITH_ROOM,
        displayName: _td('Show join/leave messages (invites/kicks/bans unaffected)'),
        default: true,
        invertedSettingName: 'hideJoinLeaves',
    },
    "showAvatarChanges": {
        supportedLevels: LEVELS_ROOM_SETTINGS_WITH_ROOM,
        displayName: _td('Show avatar changes'),
        default: true,
        invertedSettingName: 'hideAvatarChanges',
    },
    "showDisplaynameChanges": {
        supportedLevels: LEVELS_ROOM_SETTINGS_WITH_ROOM,
        displayName: _td('Show display name changes'),
        default: true,
        invertedSettingName: 'hideDisplaynameChanges',
    },
    "showReadReceipts": {
        supportedLevels: LEVELS_ROOM_SETTINGS,
        displayName: _td('Show read receipts sent by other users'),
        default: true,
        invertedSettingName: 'hideReadReceipts',
    },
    "showTwelveHourTimestamps": {
        supportedLevels: LEVELS_ACCOUNT_SETTINGS,
        displayName: _td('Show timestamps in 12 hour format (e.g. 2:30pm)'),
        default: false,
    },
    "alwaysShowTimestamps": {
        supportedLevels: LEVELS_ACCOUNT_SETTINGS,
        displayName: _td('Always show message timestamps'),
        default: false,
    },
    "autoplayGifsAndVideos": {
        supportedLevels: LEVELS_ACCOUNT_SETTINGS,
        displayName: _td('Autoplay GIFs and videos'),
        default: false,
    },
    "showRoomRecoveryReminder": {
        supportedLevels: LEVELS_ACCOUNT_SETTINGS,
        displayName: _td('Show a reminder to enable Secure Message Recovery in encrypted rooms'),
        default: true,
    },
    "enableSyntaxHighlightLanguageDetection": {
        supportedLevels: LEVELS_ACCOUNT_SETTINGS,
        displayName: _td('Enable automatic language detection for syntax highlighting'),
        default: false,
    },
    "Pill.shouldShowPillAvatar": {
        supportedLevels: LEVELS_ACCOUNT_SETTINGS,
        displayName: _td('Show avatars in user and room mentions'),
        default: true,
        invertedSettingName: 'Pill.shouldHidePillAvatar',
    },
    "TextualBody.enableBigEmoji": {
        supportedLevels: LEVELS_ACCOUNT_SETTINGS,
        displayName: _td('Enable big emoji in chat'),
        default: true,
        invertedSettingName: 'TextualBody.disableBigEmoji',
    },
    "MessageComposerInput.isRichTextEnabled": {
        supportedLevels: LEVELS_ACCOUNT_SETTINGS,
        default: false,
    },
    "MessageComposer.showFormatting": {
        supportedLevels: LEVELS_ACCOUNT_SETTINGS,
        default: false,
    },
    "sendTypingNotifications": {
        supportedLevels: LEVELS_ACCOUNT_SETTINGS,
        displayName: _td("Send typing notifications"),
        default: true,
        invertedSettingName: 'dontSendTypingNotifications',
    },
    "showTypingNotifications": {
        supportedLevels: LEVELS_ACCOUNT_SETTINGS,
        displayName: _td("Show typing notifications"),
        default: true,
    },
    "MessageComposerInput.autoReplaceEmoji": {
        supportedLevels: LEVELS_ACCOUNT_SETTINGS,
        displayName: _td('Automatically replace plain text Emoji'),
        default: false,
    },
    "VideoView.flipVideoHorizontally": {
        supportedLevels: LEVELS_ACCOUNT_SETTINGS,
        displayName: _td('Mirror local video feed'),
        default: false,
    },
    "TagPanel.enableTagPanel": {
        supportedLevels: LEVELS_ACCOUNT_SETTINGS,
        displayName: _td('Enable Community Filter Panel'),
        default: true,
        invertedSettingName: 'TagPanel.disableTagPanel',
    },
    "theme": {
        supportedLevels: LEVELS_ACCOUNT_SETTINGS,
        default: "light",
        controller: new ThemeController(),
    },
    "custom_themes": {
        supportedLevels: LEVELS_ACCOUNT_SETTINGS,
        default: [],
    },
    "use_system_theme": {
        supportedLevels: LEVELS_DEVICE_ONLY_SETTINGS,
        default: true,
        displayName: _td("Match system theme"),
    },
    "useSystemFont": {
        supportedLevels: LEVELS_DEVICE_ONLY_SETTINGS,
        default: false,
        displayName: _td("Use a system font"),
        controller: new UseSystemFontController(),
    },
    "systemFont": {
        supportedLevels: LEVELS_DEVICE_ONLY_SETTINGS,
        default: "",
        displayName: _td("System font name"),
        controller: new SystemFontController(),
    },
    "webRtcAllowPeerToPeer": {
        supportedLevels: LEVELS_DEVICE_ONLY_SETTINGS_WITH_CONFIG,
        displayName: _td('Allow Peer-to-Peer for 1:1 calls'),
        default: true,
        invertedSettingName: 'webRtcForceTURN',
    },
    "webrtc_audiooutput": {
        supportedLevels: LEVELS_DEVICE_ONLY_SETTINGS,
        default: null,
    },
    "webrtc_audioinput": {
        supportedLevels: LEVELS_DEVICE_ONLY_SETTINGS,
        default: null,
    },
    "webrtc_videoinput": {
        supportedLevels: LEVELS_DEVICE_ONLY_SETTINGS,
        default: null,
    },
    "language": {
        supportedLevels: LEVELS_DEVICE_ONLY_SETTINGS_WITH_CONFIG,
        default: "en",
    },
    "breadcrumb_rooms": {
        // not really a setting
        supportedLevels: [SettingLevel.ACCOUNT],
        default: [],
    },
    "recent_emoji": {
        // not really a setting
        supportedLevels: [SettingLevel.ACCOUNT],
        default: [],
    },
    "room_directory_servers": {
        supportedLevels: [SettingLevel.ACCOUNT],
        default: [],
    },
    "integrationProvisioning": {
        supportedLevels: [SettingLevel.ACCOUNT],
        default: true,
    },
    "allowedWidgets": {
        supportedLevels: [SettingLevel.ROOM_ACCOUNT],
        default: {}, // none allowed
    },
    "analyticsOptIn": {
        supportedLevels: LEVELS_DEVICE_ONLY_SETTINGS_WITH_CONFIG,
        displayName: _td('Send analytics data'),
        default: false,
    },
    "showCookieBar": {
        supportedLevels: LEVELS_DEVICE_ONLY_SETTINGS_WITH_CONFIG,
        default: true,
    },
    "autocompleteDelay": {
        supportedLevels: LEVELS_DEVICE_ONLY_SETTINGS_WITH_CONFIG,
        default: 200,
    },
    "readMarkerInViewThresholdMs": {
        supportedLevels: LEVELS_DEVICE_ONLY_SETTINGS_WITH_CONFIG,
        default: 3000,
    },
    "readMarkerOutOfViewThresholdMs": {
        supportedLevels: LEVELS_DEVICE_ONLY_SETTINGS_WITH_CONFIG,
        default: 30000,
    },
    "blacklistUnverifiedDevices": {
        // We specifically want to have room-device > device so that users may set a device default
        // with a per-room override.
        supportedLevels: [SettingLevel.ROOM_DEVICE, SettingLevel.DEVICE],
        supportedLevelsAreOrdered: true,
        displayName: {
            "default": _td('Never send encrypted messages to unverified sessions from this session'),
            "room-device": _td('Never send encrypted messages to unverified sessions in this room from this session'),
        },
        default: false,
    },
    "urlPreviewsEnabled": {
        supportedLevels: LEVELS_ROOM_SETTINGS_WITH_ROOM,
        displayName: {
            "default": _td('Enable inline URL previews by default'),
            "room-account": _td("Enable URL previews for this room (only affects you)"),
            "room": _td("Enable URL previews by default for participants in this room"),
        },
        default: true,
        controller: new UIFeatureController(UIFeature.URLPreviews),
    },
    "urlPreviewsEnabled_e2ee": {
        supportedLevels: [SettingLevel.ROOM_DEVICE, SettingLevel.ROOM_ACCOUNT],
        displayName: {
            "room-account": _td("Enable URL previews for this room (only affects you)"),
        },
        default: false,
        controller: new UIFeatureController(UIFeature.URLPreviews),
    },
    "roomColor": {
        supportedLevels: LEVELS_ROOM_SETTINGS_WITH_ROOM,
        displayName: _td("Room Colour"),
        default: {
            primary_color: null, // Hex string, eg: #000000
            secondary_color: null, // Hex string, eg: #000000
        },
    },
    "notificationsEnabled": {
        supportedLevels: LEVELS_DEVICE_ONLY_SETTINGS,
        default: false,
        controller: new NotificationsEnabledController(),
    },
    "notificationSound": {
        supportedLevels: LEVELS_ROOM_OR_ACCOUNT,
        default: false,
    },
    "notificationBodyEnabled": {
        supportedLevels: LEVELS_DEVICE_ONLY_SETTINGS,
        default: true,
        controller: new NotificationBodyEnabledController(),
    },
    "audioNotificationsEnabled": {
        supportedLevels: LEVELS_DEVICE_ONLY_SETTINGS,
        default: true,
    },
    "enableWidgetScreenshots": {
        supportedLevels: LEVELS_ACCOUNT_SETTINGS,
        displayName: _td('Enable widget screenshots on supported widgets'),
        default: false,
    },
    "PinnedEvents.isOpen": {
        supportedLevels: [SettingLevel.ROOM_DEVICE],
        default: false,
    },
    "promptBeforeInviteUnknownUsers": {
        supportedLevels: LEVELS_ACCOUNT_SETTINGS,
        displayName: _td('Prompt before sending invites to potentially invalid matrix IDs'),
        default: true,
    },
    "showDeveloperTools": {
        supportedLevels: LEVELS_ACCOUNT_SETTINGS,
        displayName: _td('Show developer tools'),
        default: false,
    },
    "widgetOpenIDPermissions": {
        supportedLevels: LEVELS_DEVICE_ONLY_SETTINGS,
        default: {
            allow: [],
            deny: [],
        },
    },
    // TODO: Remove setting: https://github.com/vector-im/element-web/issues/14373
    "RoomList.orderAlphabetically": {
        supportedLevels: LEVELS_ACCOUNT_SETTINGS,
        displayName: _td("Order rooms by name"),
        default: false,
    },
    // TODO: Remove setting: https://github.com/vector-im/element-web/issues/14373
    "RoomList.orderByImportance": {
        supportedLevels: LEVELS_ACCOUNT_SETTINGS,
        displayName: _td("Show rooms with unread notifications first"),
        default: true,
    },
    "breadcrumbs": {
        supportedLevels: LEVELS_ACCOUNT_SETTINGS,
        displayName: _td("Show shortcuts to recently viewed rooms above the room list"),
        default: true,
    },
    "showHiddenEventsInTimeline": {
        displayName: _td("Show hidden events in timeline"),
        supportedLevels: LEVELS_DEVICE_ONLY_SETTINGS,
        default: false,
    },
    "lowBandwidth": {
        supportedLevels: LEVELS_DEVICE_ONLY_SETTINGS_WITH_CONFIG,
        displayName: _td('Low bandwidth mode'),
        default: false,
        controller: new ReloadOnChangeController(),
    },
    "fallbackICEServerAllowed": {
        supportedLevels: LEVELS_DEVICE_ONLY_SETTINGS,
        displayName: _td(
            "Allow fallback call assist server turn.matrix.org when your homeserver " +
            "does not offer one (your IP address would be shared during a call)",
        ),
        // This is a tri-state value, where `null` means "prompt the user".
        default: null,
    },
    "sendReadReceipts": {
        supportedLevels: LEVELS_ROOM_SETTINGS,
        displayName: _td(
            "Send read receipts for messages (requires compatible homeserver to disable)",
        ),
        default: true,
    },
    "showImages": {
        supportedLevels: LEVELS_ACCOUNT_SETTINGS,
        displayName: _td("Show previews/thumbnails for images"),
        default: true,
    },
    "showRightPanelInRoom": {
        supportedLevels: LEVELS_DEVICE_ONLY_SETTINGS,
        default: false,
    },
    "showRightPanelInGroup": {
        supportedLevels: LEVELS_DEVICE_ONLY_SETTINGS,
        default: false,
    },
    "lastRightPanelPhaseForRoom": {
        supportedLevels: LEVELS_DEVICE_ONLY_SETTINGS,
        default: RightPanelPhases.RoomSummary,
    },
    "lastRightPanelPhaseForGroup": {
        supportedLevels: LEVELS_DEVICE_ONLY_SETTINGS,
        default: RightPanelPhases.GroupMemberList,
    },
    "enableEventIndexing": {
        supportedLevels: LEVELS_DEVICE_ONLY_SETTINGS,
        displayName: _td("Enable message search in encrypted rooms"),
        default: true,
    },
    "crawlerSleepTime": {
        supportedLevels: LEVELS_DEVICE_ONLY_SETTINGS,
        displayName: _td("How fast should messages be downloaded."),
        default: 3000,
    },
    "showCallButtonsInComposer": {
        supportedLevels: LEVELS_DEVICE_ONLY_SETTINGS_WITH_CONFIG,
        default: true,
        controller: new UIFeatureController(UIFeature.Voip),
    },
    "e2ee.manuallyVerifyAllSessions": {
        supportedLevels: LEVELS_DEVICE_ONLY_SETTINGS,
        displayName: _td("Manually verify all remote sessions"),
        default: false,
        controller: new PushToMatrixClientController(
            MatrixClient.prototype.setCryptoTrustCrossSignedDevices, true,
        ),
    },
    "ircDisplayNameWidth": {
        // We specifically want to have room-device > device so that users may set a device default
        // with a per-room override.
        supportedLevels: [SettingLevel.ROOM_DEVICE, SettingLevel.DEVICE],
        supportedLevelsAreOrdered: true,
        displayName: _td("IRC display name width"),
        default: 80,
    },
    "useIRCLayout": {
        supportedLevels: LEVELS_ACCOUNT_SETTINGS,
        displayName: _td("Enable experimental, compact IRC style layout"),
        default: false,
    },
    "Widgets.pinned": {
        supportedLevels: LEVELS_ROOM_OR_ACCOUNT,
        default: {},
    },
    [UIFeature.URLPreviews]: {
        supportedLevels: LEVELS_UI_FEATURE,
        default: true,
    },
    [UIFeature.Widgets]: {
        supportedLevels: LEVELS_UI_FEATURE,
        default: true,
    },
    [UIFeature.Voip]: {
        supportedLevels: LEVELS_UI_FEATURE,
        default: true,
    },
    [UIFeature.Feedback]: {
        supportedLevels: LEVELS_UI_FEATURE,
        default: true,
    },
<<<<<<< HEAD
    [UIFeature.Flair]: {
=======
    [UIFeature.Registration]: {
        supportedLevels: LEVELS_UI_FEATURE,
        default: true,
    },
    [UIFeature.PasswordReset]: {
        supportedLevels: LEVELS_UI_FEATURE,
        default: true,
    },
    [UIFeature.Deactivate]: {
        supportedLevels: LEVELS_UI_FEATURE,
        default: true,
    },
    [UIFeature.ShareQRCode]: {
        supportedLevels: LEVELS_UI_FEATURE,
        default: true,
    },
    [UIFeature.ShareSocial]: {
        supportedLevels: LEVELS_UI_FEATURE,
        default: true,
    },
    [UIFeature.IdentityServer]: {
>>>>>>> 53ee5d82
        supportedLevels: LEVELS_UI_FEATURE,
        default: true,
    },
};<|MERGE_RESOLUTION|>--- conflicted
+++ resolved
@@ -631,31 +631,31 @@
         supportedLevels: LEVELS_UI_FEATURE,
         default: true,
     },
-<<<<<<< HEAD
+    [UIFeature.Registration]: {
+        supportedLevels: LEVELS_UI_FEATURE,
+        default: true,
+    },
+    [UIFeature.PasswordReset]: {
+        supportedLevels: LEVELS_UI_FEATURE,
+        default: true,
+    },
+    [UIFeature.Deactivate]: {
+        supportedLevels: LEVELS_UI_FEATURE,
+        default: true,
+    },
+    [UIFeature.ShareQRCode]: {
+        supportedLevels: LEVELS_UI_FEATURE,
+        default: true,
+    },
+    [UIFeature.ShareSocial]: {
+        supportedLevels: LEVELS_UI_FEATURE,
+        default: true,
+    },
+    [UIFeature.IdentityServer]: {
+        supportedLevels: LEVELS_UI_FEATURE,
+        default: true,
+    },
     [UIFeature.Flair]: {
-=======
-    [UIFeature.Registration]: {
-        supportedLevels: LEVELS_UI_FEATURE,
-        default: true,
-    },
-    [UIFeature.PasswordReset]: {
-        supportedLevels: LEVELS_UI_FEATURE,
-        default: true,
-    },
-    [UIFeature.Deactivate]: {
-        supportedLevels: LEVELS_UI_FEATURE,
-        default: true,
-    },
-    [UIFeature.ShareQRCode]: {
-        supportedLevels: LEVELS_UI_FEATURE,
-        default: true,
-    },
-    [UIFeature.ShareSocial]: {
-        supportedLevels: LEVELS_UI_FEATURE,
-        default: true,
-    },
-    [UIFeature.IdentityServer]: {
->>>>>>> 53ee5d82
         supportedLevels: LEVELS_UI_FEATURE,
         default: true,
     },
