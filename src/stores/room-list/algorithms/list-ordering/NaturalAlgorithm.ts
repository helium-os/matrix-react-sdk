/*
Copyright 2020 The Matrix.org Foundation C.I.C.

Licensed under the Apache License, Version 2.0 (the "License");
you may not use this file except in compliance with the License.
You may obtain a copy of the License at

    http://www.apache.org/licenses/LICENSE-2.0

Unless required by applicable law or agreed to in writing, software
distributed under the License is distributed on an "AS IS" BASIS,
WITHOUT WARRANTIES OR CONDITIONS OF ANY KIND, either express or implied.
See the License for the specific language governing permissions and
limitations under the License.
*/

import { SortAlgorithm } from "../models";
import { sortRoomsWithAlgorithm } from "../tag-sorting";
import { OrderingAlgorithm } from "./OrderingAlgorithm";
import { RoomUpdateCause, TagID } from "../../models";
import { Room } from "matrix-js-sdk/src/models/room";

/**
 * Uses the natural tag sorting algorithm order to determine tag ordering. No
 * additional behavioural changes are present.
 */
export class NaturalAlgorithm extends OrderingAlgorithm {
    public constructor(tagId: TagID, initialSortingAlgorithm: SortAlgorithm) {
        super(tagId, initialSortingAlgorithm);
    }

    public async setRooms(rooms: Room[]): Promise<any> {
        this.cachedOrderedRooms = await sortRoomsWithAlgorithm(rooms, this.tagId, this.sortingAlgorithm);
    }

    public async handleRoomUpdate(room, cause): Promise<boolean> {
        try {
            await this.updateLock.acquireAsync();

            const isSplice = cause === RoomUpdateCause.NewRoom || cause === RoomUpdateCause.RoomRemoved;
            const isInPlace = cause === RoomUpdateCause.Timeline || cause === RoomUpdateCause.ReadReceipt;
            if (!isSplice && !isInPlace) {
                throw new Error(`Unsupported update cause: ${cause}`);
            }

<<<<<<< HEAD
        // TODO: Optimize this to avoid useless operations
        // For example, we can skip updates to alphabetic (sometimes) and manually ordered tags
        this.cachedOrderedRooms = await sortRoomsWithAlgorithm(
            this.cachedOrderedRooms,
            this.tagId,
            this.sortingAlgorithm,
        );
=======
            if (cause === RoomUpdateCause.NewRoom) {
                this.cachedOrderedRooms.push(room);
            } else if (cause === RoomUpdateCause.RoomRemoved) {
                const idx = this.getRoomIndex(room);
                if (idx >= 0) {
                    this.cachedOrderedRooms.splice(idx, 1);
                } else {
                    console.warn(`Tried to remove unknown room from ${this.tagId}: ${room.roomId}`);
                }
            }
>>>>>>> 44043d6d

            // TODO: Optimize this to avoid useless operations: https://github.com/vector-im/riot-web/issues/14457
            // For example, we can skip updates to alphabetic (sometimes) and manually ordered tags
            this.cachedOrderedRooms = await sortRoomsWithAlgorithm(this.cachedOrderedRooms, this.tagId, this.sortingAlgorithm);

            return true;
        } finally {
            await this.updateLock.release();
        }
    }
}<|MERGE_RESOLUTION|>--- conflicted
+++ resolved
@@ -43,15 +43,6 @@
                 throw new Error(`Unsupported update cause: ${cause}`);
             }
 
-<<<<<<< HEAD
-        // TODO: Optimize this to avoid useless operations
-        // For example, we can skip updates to alphabetic (sometimes) and manually ordered tags
-        this.cachedOrderedRooms = await sortRoomsWithAlgorithm(
-            this.cachedOrderedRooms,
-            this.tagId,
-            this.sortingAlgorithm,
-        );
-=======
             if (cause === RoomUpdateCause.NewRoom) {
                 this.cachedOrderedRooms.push(room);
             } else if (cause === RoomUpdateCause.RoomRemoved) {
@@ -62,7 +53,6 @@
                     console.warn(`Tried to remove unknown room from ${this.tagId}: ${room.roomId}`);
                 }
             }
->>>>>>> 44043d6d
 
             // TODO: Optimize this to avoid useless operations: https://github.com/vector-im/riot-web/issues/14457
             // For example, we can skip updates to alphabetic (sometimes) and manually ordered tags
