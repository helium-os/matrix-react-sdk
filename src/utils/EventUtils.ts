/*
Copyright 2019 - 2021 The Matrix.org Foundation C.I.C.

Licensed under the Apache License, Version 2.0 (the "License");
you may not use this file except in compliance with the License.
You may obtain a copy of the License at

    http://www.apache.org/licenses/LICENSE-2.0

Unless required by applicable law or agreed to in writing, software
distributed under the License is distributed on an "AS IS" BASIS,
WITHOUT WARRANTIES OR CONDITIONS OF ANY KIND, either express or implied.
See the License for the specific language governing permissions and
limitations under the License.
*/

<<<<<<< HEAD
import { MatrixEvent, EventStatus } from 'matrix-js-sdk/src/models/event';
import { EventType } from "matrix-js-sdk/src/@types/event";
import { MatrixClient } from 'matrix-js-sdk/src/client';
import { Thread } from 'matrix-js-sdk/src/models/thread';
import { logger } from 'matrix-js-sdk/src/logger';
=======
import { EventStatus, MatrixEvent } from 'matrix-js-sdk/src/models/event';
>>>>>>> 2b52e17a

import { MatrixClientPeg } from '../MatrixClientPeg';
import shouldHideEvent from "../shouldHideEvent";
import { getHandlerTile, haveTileForEvent } from "../components/views/rooms/EventTile";
import SettingsStore from "../settings/SettingsStore";
<<<<<<< HEAD
=======
import { EventType, MsgType, RelationType } from "matrix-js-sdk/src/@types/event";
import { MatrixClient } from 'matrix-js-sdk/src/client';
import { Thread } from 'matrix-js-sdk/src/models/thread';
import { logger } from 'matrix-js-sdk/src/logger';
import { POLL_START_EVENT_TYPE } from '../polls/consts';
>>>>>>> 2b52e17a

/**
 * Returns whether an event should allow actions like reply, reactions, edit, etc.
 * which effectively checks whether it's a regular message that has been sent and that we
 * can display.
 *
 * @param {MatrixEvent} mxEvent The event to check
 * @returns {boolean} true if actionable
 */
export function isContentActionable(mxEvent: MatrixEvent): boolean {
    const { status: eventStatus } = mxEvent;

    // status is SENT before remote-echo, null after
    const isSent = !eventStatus || eventStatus === EventStatus.SENT;

    if (isSent && !mxEvent.isRedacted()) {
        if (mxEvent.getType() === 'm.room.message') {
            const content = mxEvent.getContent();
            if (content.msgtype && content.msgtype !== 'm.bad.encrypted' && content.hasOwnProperty('body')) {
                return true;
            }
        } else if (mxEvent.getType() === 'm.sticker') {
            return true;
        }
    }

    return false;
}

export function canEditContent(mxEvent: MatrixEvent): boolean {
    if (mxEvent.status === EventStatus.CANCELLED ||
        mxEvent.getType() !== EventType.RoomMessage ||
        mxEvent.isRedacted() ||
        mxEvent.isRelation(RelationType.Replace) ||
        mxEvent.getSender() !== MatrixClientPeg.get().getUserId()
    ) {
        return false;
    }

    const { msgtype, body } = mxEvent.getOriginalContent();
    return (msgtype === MsgType.Text || msgtype === MsgType.Emote) && body && typeof body === 'string';
}

export function canEditOwnEvent(mxEvent: MatrixEvent): boolean {
    // for now we only allow editing
    // your own events. So this just call through
    // In the future though, moderators will be able to
    // edit other people's messages as well but we don't
    // want findEditableEvent to return other people's events
    // hence this method.
    return canEditContent(mxEvent);
}

const MAX_JUMP_DISTANCE = 100;
export function findEditableEvent({
    events,
    isForward,
    fromEventId,
}: {
    events: MatrixEvent[];
    isForward: boolean;
    fromEventId?: string;
}): MatrixEvent {
    const maxIdx = events.length - 1;
    const inc = isForward ? 1 : -1;
    const beginIdx = isForward ? 0 : maxIdx;
    let endIdx = isForward ? maxIdx : 0;
    if (!fromEventId) {
        endIdx = Math.min(Math.max(0, beginIdx + (inc * MAX_JUMP_DISTANCE)), maxIdx);
    }
    let foundFromEventId = !fromEventId;
    for (let i = beginIdx; i !== (endIdx + inc); i += inc) {
        const e = events[i];
        // find start event first
        if (!foundFromEventId && e.getId() === fromEventId) {
            foundFromEventId = true;
            // don't look further than MAX_JUMP_DISTANCE events from `fromEventId`
            // to not iterate potentially 1000nds of events on key up/down
            endIdx = Math.min(Math.max(0, i + (inc * MAX_JUMP_DISTANCE)), maxIdx);
        } else if (foundFromEventId && !shouldHideEvent(e) && canEditOwnEvent(e)) {
            // otherwise look for editable event
            return e;
        }
    }
}

export function getEventDisplayInfo(mxEvent: MatrixEvent): {
    isInfoMessage: boolean;
    tileHandler: string;
    isBubbleMessage: boolean;
    isLeftAlignedBubbleMessage: boolean;
} {
    const content = mxEvent.getContent();
    const msgtype = content.msgtype;
    const eventType = mxEvent.getType();

    let tileHandler = getHandlerTile(mxEvent);

    // Info messages are basically information about commands processed on a room
    let isBubbleMessage = (
        eventType.startsWith("m.key.verification") ||
        (eventType === EventType.RoomMessage && msgtype && msgtype.startsWith("m.key.verification")) ||
        (eventType === EventType.RoomCreate) ||
        (eventType === EventType.RoomEncryption) ||
        (tileHandler === "messages.MJitsiWidgetEvent")
    );
    const isLeftAlignedBubbleMessage = (
        !isBubbleMessage &&
        eventType === EventType.CallInvite
    );
    let isInfoMessage = (
        !isBubbleMessage &&
        !isLeftAlignedBubbleMessage &&
        eventType !== EventType.RoomMessage &&
        eventType !== EventType.Sticker &&
        eventType !== EventType.RoomCreate &&
        eventType !== POLL_START_EVENT_TYPE.name
    );

    // If we're showing hidden events in the timeline, we should use the
    // source tile when there's no regular tile for an event and also for
    // replace relations (which otherwise would display as a confusing
    // duplicate of the thing they are replacing).
    if (SettingsStore.getValue("showHiddenEventsInTimeline") && !haveTileForEvent(mxEvent)) {
        tileHandler = "messages.ViewSourceEvent";
        isBubbleMessage = false;
        // Reuse info message avatar and sender profile styling
        isInfoMessage = true;
    }

    return { tileHandler, isInfoMessage, isBubbleMessage, isLeftAlignedBubbleMessage };
}

export function isVoiceMessage(mxEvent: MatrixEvent): boolean {
    const content = mxEvent.getContent();
    // MSC2516 is a legacy identifier. See https://github.com/matrix-org/matrix-doc/pull/3245
    return (
        !!content['org.matrix.msc2516.voice'] ||
        !!content['org.matrix.msc3245.voice']
    );
}

export async function fetchInitialEvent(
    client: MatrixClient,
    roomId: string,
    eventId: string): Promise<MatrixEvent | null> {
    let initialEvent: MatrixEvent;

    try {
        const eventData = await client.fetchRoomEvent(roomId, eventId);
        initialEvent = new MatrixEvent(eventData);
    } catch (e) {
        logger.warn("Could not find initial event: " + initialEvent.threadRootId);
        initialEvent = null;
    }

    if (initialEvent?.isThreadRelation) {
        try {
            const rootEventData = await client.fetchRoomEvent(roomId, initialEvent.threadRootId);
            const rootEvent = new MatrixEvent(rootEventData);
            const room = client.getRoom(roomId);
            const thread = new Thread(
                [rootEvent],
                room,
                client,
            );
            thread.addEvent(initialEvent);
            room.threads.set(thread.id, thread);
        } catch (e) {
            logger.warn("Could not find root event: " + initialEvent.threadRootId);
        }
    }

    return initialEvent;
}<|MERGE_RESOLUTION|>--- conflicted
+++ resolved
@@ -14,28 +14,17 @@
 limitations under the License.
 */
 
-<<<<<<< HEAD
-import { MatrixEvent, EventStatus } from 'matrix-js-sdk/src/models/event';
-import { EventType } from "matrix-js-sdk/src/@types/event";
-import { MatrixClient } from 'matrix-js-sdk/src/client';
-import { Thread } from 'matrix-js-sdk/src/models/thread';
-import { logger } from 'matrix-js-sdk/src/logger';
-=======
 import { EventStatus, MatrixEvent } from 'matrix-js-sdk/src/models/event';
->>>>>>> 2b52e17a
 
 import { MatrixClientPeg } from '../MatrixClientPeg';
 import shouldHideEvent from "../shouldHideEvent";
 import { getHandlerTile, haveTileForEvent } from "../components/views/rooms/EventTile";
 import SettingsStore from "../settings/SettingsStore";
-<<<<<<< HEAD
-=======
 import { EventType, MsgType, RelationType } from "matrix-js-sdk/src/@types/event";
 import { MatrixClient } from 'matrix-js-sdk/src/client';
 import { Thread } from 'matrix-js-sdk/src/models/thread';
 import { logger } from 'matrix-js-sdk/src/logger';
 import { POLL_START_EVENT_TYPE } from '../polls/consts';
->>>>>>> 2b52e17a
 
 /**
  * Returns whether an event should allow actions like reply, reactions, edit, etc.
