/*
Copyright 2015 OpenMarket Ltd

Licensed under the Apache License, Version 2.0 (the "License");
you may not use this file except in compliance with the License.
You may obtain a copy of the License at

    http://www.apache.org/licenses/LICENSE-2.0

Unless required by applicable law or agreed to in writing, software
distributed under the License is distributed on an "AS IS" BASIS,
WITHOUT WARRANTIES OR CONDITIONS OF ANY KIND, either express or implied.
See the License for the specific language governing permissions and
limitations under the License.
*/
var React = require('react');
var Matrix = require("matrix-js-sdk");
var url = require('url');

var MatrixClientPeg = require("../../MatrixClientPeg");
var Notifier = require("../../Notifier");
var ContextualMenu = require("../../ContextualMenu");
var RoomListSorter = require("../../RoomListSorter");
var UserActivity = require("../../UserActivity");
var Presence = require("../../Presence");
var dis = require("../../dispatcher");

var Login = require("./login/Login");
var Registration = require("./login/Registration");
var PostRegistration = require("./login/PostRegistration");

var Modal = require("../../Modal");
var sdk = require('../../index');
var MatrixTools = require('../../MatrixTools');
var linkifyMatrix = require("../../linkify-matrix");

module.exports = React.createClass({
    displayName: 'MatrixChat',

    propTypes: {
        config: React.PropTypes.object.isRequired,
        ConferenceHandler: React.PropTypes.any,
        onNewScreen: React.PropTypes.func,
        registrationUrl: React.PropTypes.string,
<<<<<<< HEAD
        enableGuest: React.PropTypes.bool
=======
        startingQueryParams: React.PropTypes.object
>>>>>>> a6e735db
    },

    PageTypes: {
        RoomView: "room_view",
        UserSettings: "user_settings",
        CreateRoom: "create_room",
        RoomDirectory: "room_directory",
    },

    AuxPanel: {
        RoomSettings: "room_settings",
    },

    getInitialState: function() {
        var s = {
            logged_in: !!(MatrixClientPeg.get() && MatrixClientPeg.get().credentials),
            collapse_lhs: false,
            collapse_rhs: false,
            ready: false,
            width: 10000
        };
        if (s.logged_in) {
            if (MatrixClientPeg.get().getRooms().length) {
                s.page_type = this.PageTypes.RoomView;
            } else {
                // we don't need to default to the directoy here
                // as we'll go there anyway after syncing
                // s.page_type = this.PageTypes.RoomDirectory;
            }
        }
        return s;
    },

    getDefaultProps: function() {
        return {
            startingQueryParams: {}
        };
    },

    componentDidMount: function() {
        this._autoRegisterAsGuest = false;
        if (this.props.enableGuest) {
            if (!this.props.config || !this.props.config.default_hs_url) {
                console.error("Cannot enable guest access: No supplied config prop for HS/IS URLs");
            }
            else {
                this._autoRegisterAsGuest = true;
            }
        }

        this.dispatcherRef = dis.register(this.onAction);
        if (this.state.logged_in) {
            // Don't auto-register as a guest. This applies if you refresh the page on a
            // logged in client THEN hit the Sign Out button.
            this._autoRegisterAsGuest = false;
            this.startMatrixClient();
        }
        this.focusComposer = false;
        // scrollStateMap is a map from room id to the scroll state returned by
        // RoomView.getScrollState()
        this.scrollStateMap = {};
        document.addEventListener("keydown", this.onKeyDown);
        window.addEventListener("focus", this.onFocus);

        if (this.state.logged_in) {
            this.notifyNewScreen('');
        } else if (this._autoRegisterAsGuest) {
            this._registerAsGuest();
        } else {
            this.notifyNewScreen('login');
        }

        // this can technically be done anywhere but doing this here keeps all
        // the routing url path logic together.
        if (this.onAliasClick) {
            linkifyMatrix.onAliasClick = this.onAliasClick;
        }
        if (this.onUserClick) {
            linkifyMatrix.onUserClick = this.onUserClick;
        }

        window.addEventListener('resize', this.handleResize);
        this.handleResize();
    },

    componentWillUnmount: function() {
        dis.unregister(this.dispatcherRef);
        document.removeEventListener("keydown", this.onKeyDown);
        window.removeEventListener("focus", this.onFocus);
        window.removeEventListener('resize', this.handleResize);
    },

    componentDidUpdate: function() {
        if (this.focusComposer) {
            dis.dispatch({action: 'focus_composer'});
            this.focusComposer = false;
        }
    },

    _registerAsGuest: function() {
        var self = this;
        var config = this.props.config;
        console.log("Doing guest login on %s", config.default_hs_url);
        MatrixClientPeg.replaceUsingUrls(
            config.default_hs_url, config.default_is_url
        );
        MatrixClientPeg.get().registerGuest().done(function(creds) {
            console.log("Registered as guest: %s", creds.user_id);
            self.onLoggedIn({
                userId: creds.user_id,
                accessToken: creds.access_token,
                homeserverUrl: config.default_hs_url,
                identityServerUrl: config.default_is_url,
                guest: true
            });
        }, function(err) {
            console.error(err.data);
            self._setAutoRegisterAsGuest(false);
        });
    },

    _setAutoRegisterAsGuest: function(shouldAutoRegister) {
        this._autoRegisterAsGuest = shouldAutoRegister;
        this.forceUpdate();
    },

    onAction: function(payload) {
        var roomIndexDelta = 1;

        var self = this;
        switch (payload.action) {
            case 'logout':
                if (window.localStorage) {
                    window.localStorage.clear();
                }
                Notifier.stop();
                UserActivity.stop();
                Presence.stop();
                MatrixClientPeg.get().stopClient();
                MatrixClientPeg.get().removeAllListeners();
                MatrixClientPeg.unset();

                this.notifyNewScreen('login');
                this.replaceState({
                    logged_in: false,
                    ready: false
                });
                break;
            case 'start_registration':
                if (this.state.logged_in) return;
                var newState = payload.params || {};
                newState.screen = 'register';
                if (
                    payload.params &&
                    payload.params.client_secret &&
                    payload.params.session_id &&
                    payload.params.hs_url &&
                    payload.params.is_url &&
                    payload.params.sid
                ) {
                    newState.register_client_secret = payload.params.client_secret;
                    newState.register_session_id = payload.params.session_id;
                    newState.register_hs_url = payload.params.hs_url;
                    newState.register_is_url = payload.params.is_url;
                    newState.register_id_sid = payload.params.sid;
                }
                this.replaceState(newState);
                this.notifyNewScreen('register');
                break;
            case 'start_login':
                if (this.state.logged_in) return;
                this.replaceState({
                    screen: 'login'
                });
                this.notifyNewScreen('login');
                break;
            case 'start_post_registration':
                this.setState({ // don't clobber logged_in status
                    screen: 'post_registration'
                });
                break;
            case 'token_login':
                if (this.state.logged_in) return;

                var self = this;
                MatrixClientPeg.replaceUsingUrls(
                    payload.params.homeserver,
                    payload.params.identityServer
                );

                var client = MatrixClientPeg.get();
                client.loginWithToken(payload.params.loginToken).done(function(data) {
                    MatrixClientPeg.replaceUsingAccessToken(
                        client.getHomeserverUrl(), client.getIdentityServerUrl(),
                        data.user_id, data.access_token
                    );
                    self.setState({
                        screen: undefined,
                        logged_in: true
                    });

                    // We're left with the login token, hs and is url as query params
                    // in the url, a little nasty but let's redirect to clear them
                    var parsedUrl = url.parse(window.location.href);
                    parsedUrl.search = "";
                    window.location.href = url.format(parsedUrl);

                }, function(error) {
                    self.notifyNewScreen('login');
                    self.setState({errorText: 'Login failed.'});
                });

                break;
            case 'leave_room':
                var ErrorDialog = sdk.getComponent("dialogs.ErrorDialog");
                var QuestionDialog = sdk.getComponent("dialogs.QuestionDialog");

                var roomId = payload.room_id;
                Modal.createDialog(QuestionDialog, {
                    title: "Leave room",
                    description: "Are you sure you want to leave the room?",
                    onFinished: function(should_leave) {
                        if (should_leave) {
                            var d = MatrixClientPeg.get().leave(roomId);
                            
                            // FIXME: controller shouldn't be loading a view :(
                            var Loader = sdk.getComponent("elements.Spinner");
                            var modal = Modal.createDialog(Loader);

                            d.then(function() {
                                modal.close();
                                dis.dispatch({action: 'view_next_room'});
                            }, function(err) {
                                modal.close();
                                Modal.createDialog(ErrorDialog, {
                                    title: "Failed to leave room",
                                    description: err.toString()
                                });
                            });
                        }
                    }
                });
                break;
            case 'view_room':
                this._viewRoom(payload.room_id);
                break;
            case 'view_prev_room':
                roomIndexDelta = -1;
            case 'view_next_room':
                var allRooms = RoomListSorter.mostRecentActivityFirst(
                    MatrixClientPeg.get().getRooms()
                );
                var roomIndex = -1;
                for (var i = 0; i < allRooms.length; ++i) {
                    if (allRooms[i].roomId == this.state.currentRoom) {
                        roomIndex = i;
                        break;
                    }
                }
                roomIndex = (roomIndex + roomIndexDelta) % allRooms.length;
                if (roomIndex < 0) roomIndex = allRooms.length - 1;
                this._viewRoom(allRooms[roomIndex].roomId);
                break;
            case 'view_indexed_room':
                var allRooms = RoomListSorter.mostRecentActivityFirst(
                    MatrixClientPeg.get().getRooms()
                );
                var roomIndex = payload.roomIndex;
                if (allRooms[roomIndex]) {
                    this._viewRoom(allRooms[roomIndex].roomId);
                }
                break;
            case 'view_room_alias':
                var foundRoom = MatrixTools.getRoomForAlias(
                    MatrixClientPeg.get().getRooms(), payload.room_alias
                );
                if (foundRoom) {
                    dis.dispatch({
                        action: 'view_room',
                        room_id: foundRoom.roomId
                    });
                    return;
                }
                // resolve the alias and *then* view it
                MatrixClientPeg.get().getRoomIdForAlias(payload.room_alias).done(
                function(result) {
                    dis.dispatch({
                        action: 'view_room',
                        room_id: result.room_id
                    });
                });
                break;
            case 'view_user_settings':
                this._setPage(this.PageTypes.UserSettings);
                this.notifyNewScreen('settings');
                break;
            case 'view_create_room':
                this._setPage(this.PageTypes.CreateRoom);
                this.notifyNewScreen('new');
                break;
            case 'view_room_directory':
                this._setPage(this.PageTypes.RoomDirectory);
                this.notifyNewScreen('directory');
                break;
            case 'notifier_enabled':
                this.forceUpdate();
                break;
            case 'hide_left_panel':
                this.setState({
                    collapse_lhs: true,
                });
                break;
            case 'show_left_panel':
                this.setState({
                    collapse_lhs: false,
                });
                break;
            case 'hide_right_panel':
                this.setState({
                    collapse_rhs: true,
                });
                break;
            case 'show_right_panel':
                this.setState({
                    collapse_rhs: false,
                });
                break;
        }
    },

    _setPage: function(pageType) {
        // record the scroll state if we're in a room view.
        this._updateScrollMap();

        this.setState({
            page_type: pageType,
        });
    },

    _viewRoom: function(roomId) {
        // before we switch room, record the scroll state of the current room
        this._updateScrollMap();

        this.focusComposer = true;
        var newState = {
            currentRoom: roomId,
            page_type: this.PageTypes.RoomView,
        };
        if (this.sdkReady) {
            // if the SDK is not ready yet, remember what room
            // we're supposed to be on but don't notify about
            // the new screen yet (we won't be showing it yet)
            // The normal case where this happens is navigating
            // to the room in the URL bar on page load.
            var presentedId = roomId;
            var room = MatrixClientPeg.get().getRoom(roomId);
            if (room) {
                var theAlias = MatrixTools.getCanonicalAliasForRoom(room);
                if (theAlias) presentedId = theAlias;
            }
            this.notifyNewScreen('room/'+presentedId);
            newState.ready = true;
        }
        this.setState(newState);
        if (this.scrollStateMap[roomId]) {
            var scrollState = this.scrollStateMap[roomId];
            this.refs.roomView.restoreScrollState(scrollState);
        }
    },

    // update scrollStateMap according to the current scroll state of the
    // room view.
    _updateScrollMap: function() {
        if (!this.refs.roomView) {
            return;
        }

        var roomview = this.refs.roomView;
        var state = roomview.getScrollState();
        this.scrollStateMap[roomview.props.roomId] = state;
    },

    onLoggedIn: function(credentials) {
        credentials.guest = Boolean(credentials.guest);
        console.log("onLoggedIn => %s (guest=%s)", credentials.userId, credentials.guest);
        MatrixClientPeg.replaceUsingAccessToken(
            credentials.homeserverUrl, credentials.identityServerUrl,
            credentials.userId, credentials.accessToken, credentials.guest
        );
        this.setState({
            screen: undefined,
            logged_in: true
        });
        this.startMatrixClient();
        this.notifyNewScreen('');
    },

    startMatrixClient: function() {
        var cli = MatrixClientPeg.get();
        var self = this;
        cli.on('sync', function(state, prevState) {
            if (state === "SYNCING" && prevState === "SYNCING") {
                return;
            }
            console.log("MatrixClient sync state => %s", state);
            if (state !== "PREPARED") { return; }
            self.sdkReady = true;

            if (self.starting_room_alias) {
                dis.dispatch({
                    action: 'view_room_alias',
                    room_alias: self.starting_room_alias
                });
                delete self.starting_room_alias;
            } else if (!self.state.page_type) {
                if (!self.state.currentRoom) {
                    var firstRoom = null;
                    if (cli.getRooms() && cli.getRooms().length) {
                        firstRoom = RoomListSorter.mostRecentActivityFirst(
                            cli.getRooms()
                        )[0].roomId;
                        self.setState({ready: true, currentRoom: firstRoom, page_type: self.PageTypes.RoomView});
                    } else {
                        self.setState({ready: true, page_type: self.PageTypes.RoomDirectory});
                    }
                } else {
                    self.setState({ready: true, page_type: self.PageTypes.RoomView});
                }

                // we notifyNewScreen now because now the room will actually be displayed,
                // and (mostly) now we can get the correct alias.
                var presentedId = self.state.currentRoom;
                var room = MatrixClientPeg.get().getRoom(self.state.currentRoom);
                if (room) {
                    var theAlias = MatrixTools.getCanonicalAliasForRoom(room);
                    if (theAlias) presentedId = theAlias;
                }
                self.notifyNewScreen('room/'+presentedId);
                dis.dispatch({action: 'focus_composer'});
            } else {
                self.setState({ready: true});
            }
        });
        cli.on('Call.incoming', function(call) {
            dis.dispatch({
                action: 'incoming_call',
                call: call
            });
        });
        Notifier.start();
        UserActivity.start();
        Presence.start();
        cli.startClient({
            pendingEventOrdering: "end"
        });
    },

    onKeyDown: function(ev) {
        if (ev.altKey) {
            /*
            // Remove this for now as ctrl+alt = alt-gr so this breaks keyboards which rely on alt-gr for numbers
            // Will need to find a better meta key if anyone actually cares about using this.
            if (ev.ctrlKey && ev.keyCode > 48 && ev.keyCode < 58) {
                dis.dispatch({
                    action: 'view_indexed_room',
                    roomIndex: ev.keyCode - 49,
                });
                ev.stopPropagation();
                ev.preventDefault();
                return;
            }
            */
            switch (ev.keyCode) {
                case 38:
                    dis.dispatch({action: 'view_prev_room'});
                    ev.stopPropagation();
                    ev.preventDefault();
                    break;
                case 40:
                    dis.dispatch({action: 'view_next_room'});
                    ev.stopPropagation();
                    ev.preventDefault();
                    break;
            }
        }
    },

    onFocus: function(ev) {
        dis.dispatch({action: 'focus_composer'});
    },

    showScreen: function(screen, params) {
        if (screen == 'register') {
            dis.dispatch({
                action: 'start_registration',
                params: params
            });
        } else if (screen == 'login') {
            dis.dispatch({
                action: 'start_login',
                params: params
            });
        } else if (screen == 'token_login') {
            dis.dispatch({
                action: 'token_login',
                params: params
            });
        } else if (screen == 'new') {
            dis.dispatch({
                action: 'view_create_room',
            });
        } else if (screen == 'settings') {
            dis.dispatch({
                action: 'view_user_settings',
            });
        } else if (screen == 'directory') {
            dis.dispatch({
                action: 'view_room_directory',
            });
        } else if (screen == 'post_registration') {
            dis.dispatch({
                action: 'start_post_registration',
            });
        } else if (screen.indexOf('room/') == 0) {
            var roomString = screen.split('/')[1];
            if (roomString[0] == '#') {
                if (this.state.logged_in) {
                    dis.dispatch({
                        action: 'view_room_alias',
                        room_alias: roomString
                    });
                } else {
                    // Okay, we'll take you here soon...
                    this.starting_room_alias = roomString;
                    // ...but you're still going to have to log in.
                    this.notifyNewScreen('login');
                }
            } else {
                dis.dispatch({
                    action: 'view_room',
                    room_id: roomString
                });
            }
        }
        else {
            console.error("Unknown screen : %s", screen);
        }
    },

    notifyNewScreen: function(screen) {
        if (this.props.onNewScreen) {
            this.props.onNewScreen(screen);
        }
    },

    onAliasClick: function(event, alias) {
        event.preventDefault();
        dis.dispatch({action: 'view_room_alias', room_alias: alias});
    },

    onUserClick: function(event, userId) {
        event.preventDefault();
        var MemberInfo = sdk.getComponent('rooms.MemberInfo');
        var member = new Matrix.RoomMember(null, userId);
        ContextualMenu.createMenu(MemberInfo, {
            member: member,
            right: window.innerWidth - event.pageX,
            top: event.pageY
        });
    },

    onLogoutClick: function(event) {
        dis.dispatch({
            action: 'logout'
        });
        event.stopPropagation();
        event.preventDefault();
    },

    handleResize: function(e) {
        var hideLhsThreshold = 1000;
        var showLhsThreshold = 1000;
        var hideRhsThreshold = 820;
        var showRhsThreshold = 820;

        if (this.state.width > hideLhsThreshold && window.innerWidth <= hideLhsThreshold) {
            dis.dispatch({ action: 'hide_left_panel' });
        }
        if (this.state.width <= showLhsThreshold && window.innerWidth > showLhsThreshold) {
            dis.dispatch({ action: 'show_left_panel' });
        }
        if (this.state.width > hideRhsThreshold && window.innerWidth <= hideRhsThreshold) {
            dis.dispatch({ action: 'hide_right_panel' });
        }
        if (this.state.width <= showRhsThreshold && window.innerWidth > showRhsThreshold) {
            dis.dispatch({ action: 'show_right_panel' });
        }

        this.setState({width: window.innerWidth});
    },

    onRoomCreated: function(room_id) {
        dis.dispatch({
            action: "view_room",
            room_id: room_id,
        });
    },

    onRegisterClick: function() {
        this.showScreen("register");
    },

    onLoginClick: function() {
        this.showScreen("login");
    },

    onRegistered: function(credentials) {
        this.onLoggedIn(credentials);
        // do post-registration stuff
        this.showScreen("post_registration");
    },

    onFinishPostRegistration: function() {
        // Don't confuse this with "PageType" which is the middle window to show
        this.setState({
            screen: undefined
        });
        this.showScreen("settings");
    },

    onUserSettingsClose: function() {
        // XXX: use browser history instead to find the previous room?
        if (this.state.currentRoom) {
            dis.dispatch({
                action: 'view_room',
                room_id: this.state.currentRoom,
            });
        }
        else {
            dis.dispatch({
                action: 'view_indexed_room',
                roomIndex: 0,
            });
        }
    },

    render: function() {
        var LeftPanel = sdk.getComponent('structures.LeftPanel');
        var RoomView = sdk.getComponent('structures.RoomView');
        var RightPanel = sdk.getComponent('structures.RightPanel');
        var UserSettings = sdk.getComponent('structures.UserSettings');
        var CreateRoom = sdk.getComponent('structures.CreateRoom');
        var RoomDirectory = sdk.getComponent('structures.RoomDirectory');
        var MatrixToolbar = sdk.getComponent('globals.MatrixToolbar');

        // needs to be before normal PageTypes as you are logged in technically
        if (this.state.screen == 'post_registration') {
            return (
                <PostRegistration
                    onComplete={this.onFinishPostRegistration} />
            );
        }
        else if (this.state.logged_in && this.state.ready) {
            var page_element;
            var right_panel = "";

            switch (this.state.page_type) {
                case this.PageTypes.RoomView:
                    page_element = (
                        <RoomView
                            ref="roomView"
                            roomId={this.state.currentRoom}
                            key={this.state.currentRoom}
                            ConferenceHandler={this.props.ConferenceHandler} />
                    );
                    right_panel = <RightPanel roomId={this.state.currentRoom} collapsed={this.state.collapse_rhs} />
                    break;
                case this.PageTypes.UserSettings:
                    page_element = <UserSettings onClose={this.onUserSettingsClose} />
                    right_panel = <RightPanel collapsed={this.state.collapse_rhs}/>
                    break;
                case this.PageTypes.CreateRoom:
                    page_element = <CreateRoom onRoomCreated={this.onRoomCreated}/>
                    right_panel = <RightPanel collapsed={this.state.collapse_rhs}/>
                    break;
                case this.PageTypes.RoomDirectory:
                    page_element = <RoomDirectory />
                    right_panel = <RightPanel collapsed={this.state.collapse_rhs}/>
                    break;
            }

            // TODO: Fix duplication here and do conditionals like we do above
            if (Notifier.supportsDesktopNotifications() && !Notifier.isEnabled() && !Notifier.isToolbarHidden()) {
                return (
                        <div className="mx_MatrixChat_wrapper">
                            <MatrixToolbar />
                            <div className="mx_MatrixChat mx_MatrixChat_toolbarShowing">
                                <LeftPanel selectedRoom={this.state.currentRoom} collapsed={this.state.collapse_lhs} />
                                <main className="mx_MatrixChat_middlePanel">
                                    {page_element}
                                </main>
                                {right_panel}
                            </div>
                        </div>
                );
            }
            else {
                return (
                        <div className="mx_MatrixChat">
                            <LeftPanel selectedRoom={this.state.currentRoom} collapsed={this.state.collapse_lhs} />
                            <main className="mx_MatrixChat_middlePanel">
                                {page_element}
                            </main>
                            {right_panel}
                        </div>
                );
            }
        } else if (this.state.logged_in || (!this.state.logged_in && this._autoRegisterAsGuest)) {
            var Spinner = sdk.getComponent('elements.Spinner');
            var logoutLink;
            if (this.state.logged_in) {
                logoutLink = (
                    <a href="#" className="mx_MatrixChat_splashButtons" onClick={ this.onLogoutClick }>
                    Logout
                    </a>
                );
            }
            return (
                <div className="mx_MatrixChat_splash">
                    <Spinner />
                    {logoutLink}
                </div>
            );
        } else if (this.state.screen == 'register') {
            return (
                <Registration
                    clientSecret={this.state.register_client_secret}
                    sessionId={this.state.register_session_id}
                    idSid={this.state.register_id_sid}
                    email={this.props.startingQueryParams.email}
                    hsUrl={this.props.config.default_hs_url}
                    isUrl={this.props.config.default_is_url}
                    registrationUrl={this.props.registrationUrl}
                    onLoggedIn={this.onRegistered}
                    onLoginClick={this.onLoginClick} />
            );
        } else {
            return (
                <Login
                    onLoggedIn={this.onLoggedIn}
                    onRegisterClick={this.onRegisterClick}
                    homeserverUrl={this.props.config.default_hs_url}
                    identityServerUrl={this.props.config.default_is_url} />
            );
        }
    }
});<|MERGE_RESOLUTION|>--- conflicted
+++ resolved
@@ -42,11 +42,8 @@
         ConferenceHandler: React.PropTypes.any,
         onNewScreen: React.PropTypes.func,
         registrationUrl: React.PropTypes.string,
-<<<<<<< HEAD
-        enableGuest: React.PropTypes.bool
-=======
+        enableGuest: React.PropTypes.bool,
         startingQueryParams: React.PropTypes.object
->>>>>>> a6e735db
     },
 
     PageTypes: {
