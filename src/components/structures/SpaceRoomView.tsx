/*
Copyright 2021 The Matrix.org Foundation C.I.C.

Licensed under the Apache License, Version 2.0 (the "License");
you may not use this file except in compliance with the License.
You may obtain a copy of the License at

    http://www.apache.org/licenses/LICENSE-2.0

Unless required by applicable law or agreed to in writing, software
distributed under the License is distributed on an "AS IS" BASIS,
WITHOUT WARRANTIES OR CONDITIONS OF ANY KIND, either express or implied.
See the License for the specific language governing permissions and
limitations under the License.
*/

import React, { RefObject, useContext, useRef, useState } from "react";
import { EventType } from "matrix-js-sdk/src/@types/event";
import { JoinRule, Preset } from "matrix-js-sdk/src/@types/partials";
import { Room } from "matrix-js-sdk/src/models/room";
import { EventSubscription } from "fbemitter";

import MatrixClientContext from "../../contexts/MatrixClientContext";
import RoomAvatar from "../views/avatars/RoomAvatar";
import { _t } from "../../languageHandler";
import AccessibleButton from "../views/elements/AccessibleButton";
import RoomName from "../views/elements/RoomName";
import RoomTopic from "../views/elements/RoomTopic";
import InlineSpinner from "../views/elements/InlineSpinner";
import { inviteMultipleToRoom, showRoomInviteDialog } from "../../RoomInvite";
import { useRoomMembers } from "../../hooks/useRoomMembers";
import createRoom, { IOpts } from "../../createRoom";
import Field from "../views/elements/Field";
import { useEventEmitter } from "../../hooks/useEventEmitter";
import withValidation from "../views/elements/Validation";
import * as Email from "../../email";
import defaultDispatcher from "../../dispatcher/dispatcher";
import dis from "../../dispatcher/dispatcher";
import { Action } from "../../dispatcher/actions";
import ResizeNotifier from "../../utils/ResizeNotifier";
import MainSplit from './MainSplit';
import ErrorBoundary from "../views/elements/ErrorBoundary";
import { ActionPayload } from "../../dispatcher/payloads";
import RightPanel from "./RightPanel";
import RightPanelStore from "../../stores/RightPanelStore";
import { RightPanelPhases } from "../../stores/RightPanelStorePhases";
import { SetRightPanelPhasePayload } from "../../dispatcher/payloads/SetRightPanelPhasePayload";
import { useStateArray } from "../../hooks/useStateArray";
import SpacePublicShare from "../views/spaces/SpacePublicShare";
import {
    shouldShowSpaceSettings,
    showAddExistingRooms,
    showCreateNewRoom,
    showCreateNewSubspace,
    showSpaceSettings,
} from "../../utils/space";
import SpaceHierarchy, { showRoom } from "./SpaceHierarchy";
import MemberAvatar from "../views/avatars/MemberAvatar";
import SpaceStore from "../../stores/SpaceStore";
import FacePile from "../views/elements/FacePile";
import {
    AddExistingToSpace,
    defaultDmsRenderer,
    defaultRoomsRenderer,
    defaultSpacesRenderer,
} from "../views/dialogs/AddExistingToSpaceDialog";
import { ChevronFace, ContextMenuButton, useContextMenu } from "./ContextMenu";
import IconizedContextMenu, {
    IconizedContextMenuOption,
    IconizedContextMenuOptionList,
} from "../views/context_menus/IconizedContextMenu";
import AccessibleTooltipButton from "../views/elements/AccessibleTooltipButton";
import { BetaPill } from "../views/beta/BetaCard";
import { UserTab } from "../views/dialogs/UserSettingsDialog";
import { EffectiveMembership, getEffectiveMembership } from "../../utils/membership";
import { SpaceFeedbackPrompt } from "../views/spaces/SpaceCreateMenu";
import { CreateEventField, IGroupSummary } from "../views/dialogs/CreateSpaceFromCommunityDialog";
import { useAsyncMemo } from "../../hooks/useAsyncMemo";
import Spinner from "../views/elements/Spinner";
import GroupAvatar from "../views/avatars/GroupAvatar";

interface IProps {
    space: Room;
    justCreatedOpts?: IOpts;
    resizeNotifier: ResizeNotifier;
    onJoinButtonClicked(): void;
    onRejectButtonClicked(): void;
}

interface IState {
    phase: Phase;
    createdRooms?: boolean; // internal state for the creation wizard
    showRightPanel: boolean;
    myMembership: string;
}

enum Phase {
    Landing,
    PublicCreateRooms,
    PublicShare,
    PrivateScope,
    PrivateInvite,
    PrivateCreateRooms,
    PrivateExistingRooms,
}

const RoomMemberCount = ({ room, children }) => {
    const members = useRoomMembers(room);
    const count = members.length;

    if (children) return children(count);
    return count;
};

const useMyRoomMembership = (room: Room) => {
    const [membership, setMembership] = useState(room.getMyMembership());
    useEventEmitter(room, "Room.myMembership", () => {
        setMembership(room.getMyMembership());
    });
    return membership;
};

const SpaceInfo = ({ space }) => {
    const joinRule = space.getJoinRule();

    let visibilitySection;
    if (joinRule === "public") {
        visibilitySection = <span className="mx_SpaceRoomView_info_public">
            { _t("Public space") }
        </span>;
    } else {
        visibilitySection = <span className="mx_SpaceRoomView_info_private">
            { _t("Private space") }
        </span>;
    }

    return <div className="mx_SpaceRoomView_info">
        { visibilitySection }
        { joinRule === "public" && <RoomMemberCount room={space}>
            { (count) => count > 0 ? (
                <AccessibleButton
                    kind="link"
                    onClick={() => {
                        defaultDispatcher.dispatch<SetRightPanelPhasePayload>({
                            action: Action.SetRightPanelPhase,
                            phase: RightPanelPhases.RoomMemberList,
                            refireParams: { space },
                        });
                    }}
                >
                    { _t("%(count)s members", { count }) }
                </AccessibleButton>
            ) : null }
        </RoomMemberCount> }
    </div>;
};

const onBetaClick = () => {
    defaultDispatcher.dispatch({
        action: Action.ViewUserSettings,
        initialTabId: UserTab.Labs,
    });
};

// XXX: temporary community migration component
const GroupTile = ({ groupId }: { groupId: string }) => {
    const cli = useContext(MatrixClientContext);
    const groupSummary = useAsyncMemo<IGroupSummary>(() => cli.getGroupSummary(groupId), [cli, groupId]);

    if (!groupSummary) return <Spinner />;

    return <>
        <GroupAvatar
            groupId={groupId}
            groupName={groupSummary.profile.name}
            groupAvatarUrl={groupSummary.profile.avatar_url}
            width={16}
            height={16}
            resizeMethod='crop'
        />
        { groupSummary.profile.name }
    </>;
};

interface ISpacePreviewProps {
    space: Room;
    onJoinButtonClicked(): void;
    onRejectButtonClicked(): void;
}

const SpacePreview = ({ space, onJoinButtonClicked, onRejectButtonClicked }: ISpacePreviewProps) => {
    const cli = useContext(MatrixClientContext);
    const myMembership = useMyRoomMembership(space);

    const [busy, setBusy] = useState(false);

    const spacesEnabled = SpaceStore.spacesEnabled;

    const cannotJoin = getEffectiveMembership(myMembership) === EffectiveMembership.Leave
        && space.getJoinRule() !== JoinRule.Public;

    let inviterSection;
    let joinButtons;
    if (myMembership === "join") {
        // XXX remove this when spaces leaves Beta
        joinButtons = (
            <AccessibleButton
                kind="danger_outline"
                onClick={() => {
                    dis.dispatch({
                        action: "leave_room",
                        room_id: space.roomId,
                    });
                }}
            >
                { _t("Leave") }
            </AccessibleButton>
        );
    } else if (myMembership === "invite") {
        const inviteSender = space.getMember(cli.getUserId())?.events.member?.getSender();
        const inviter = inviteSender && space.getMember(inviteSender);

        if (inviteSender) {
            inviterSection = <div className="mx_SpaceRoomView_preview_inviter">
                <MemberAvatar member={inviter} fallbackUserId={inviteSender} width={32} height={32} />
                <div>
                    <div className="mx_SpaceRoomView_preview_inviter_name">
                        { _t("<inviter/> invites you", {}, {
                            inviter: () => <b>{ inviter?.name || inviteSender }</b>,
                        }) }
                    </div>
                    { inviter ? <div className="mx_SpaceRoomView_preview_inviter_mxid">
                        { inviteSender }
                    </div> : null }
                </div>
            </div>;
        }

        joinButtons = <>
            <AccessibleButton
                kind="secondary"
                onClick={() => {
                    setBusy(true);
                    onRejectButtonClicked();
                }}
            >
                { _t("Reject") }
            </AccessibleButton>
            <AccessibleButton
                kind="primary"
                onClick={() => {
                    setBusy(true);
                    onJoinButtonClicked();
                }}
                disabled={!spacesEnabled}
            >
                { _t("Accept") }
            </AccessibleButton>
        </>;
    } else {
        joinButtons = (
            <AccessibleButton
                kind="primary"
                onClick={() => {
                    setBusy(true);
                    onJoinButtonClicked();
                }}
                disabled={!spacesEnabled || cannotJoin}
            >
                { _t("Join") }
            </AccessibleButton>
        );
    }

    if (busy) {
        joinButtons = <InlineSpinner />;
    }

    let footer;
    if (!spacesEnabled) {
        footer = <div className="mx_SpaceRoomView_preview_spaceBetaPrompt">
            { myMembership === "join"
                ? _t("To view %(spaceName)s, turn on the <a>Spaces beta</a>", {
                    spaceName: space.name,
                }, {
                    a: sub => <AccessibleButton onClick={onBetaClick} kind="link">{ sub }</AccessibleButton>,
                })
                : _t("To join %(spaceName)s, turn on the <a>Spaces beta</a>", {
                    spaceName: space.name,
                }, {
                    a: sub => <AccessibleButton onClick={onBetaClick} kind="link">{ sub }</AccessibleButton>,
                })
            }
        </div>;
    } else if (cannotJoin) {
        footer = <div className="mx_SpaceRoomView_preview_spaceBetaPrompt">
            { _t("To view %(spaceName)s, you need an invite", {
                spaceName: space.name,
            }) }
        </div>;
    }

    let migratedCommunitySection: JSX.Element;
    const createContent = space.currentState.getStateEvents(EventType.RoomCreate, "")?.getContent();
    if (createContent[CreateEventField]) {
        migratedCommunitySection = <div className="mx_SpaceRoomView_preview_migratedCommunity">
            { _t("Created from <Community />", {}, {
                Community: () => <GroupTile groupId={createContent[CreateEventField]} />,
            }) }
        </div>;
    }

    return <div className="mx_SpaceRoomView_preview">
        { migratedCommunitySection }
        { inviterSection }
        <RoomAvatar room={space} height={80} width={80} viewAvatarOnClick={true} />
        <h1 className="mx_SpaceRoomView_preview_name">
            <RoomName room={space} />
        </h1>
        <SpaceInfo space={space} />
        <RoomTopic room={space}>
            { (topic, ref) =>
                <div className="mx_SpaceRoomView_preview_topic" ref={ref}>
                    { topic }
                </div>
            }
        </RoomTopic>
        { space.getJoinRule() === "public" && <FacePile room={space} /> }
        <div className="mx_SpaceRoomView_preview_joinButtons">
            { joinButtons }
        </div>
        { footer }
    </div>;
};

const SpaceLandingAddButton = ({ space }) => {
    const [menuDisplayed, handle, openMenu, closeMenu] = useContextMenu();

    let contextMenu;
    if (menuDisplayed) {
        const rect = handle.current.getBoundingClientRect();
        contextMenu = <IconizedContextMenu
            left={rect.left + window.pageXOffset + 0}
            top={rect.bottom + window.pageYOffset + 8}
            chevronFace={ChevronFace.None}
            onFinished={closeMenu}
            className="mx_RoomTile_contextMenu"
            compact
        >
            <IconizedContextMenuOptionList first>
                <IconizedContextMenuOption
                    label={_t("Create new room")}
                    iconClassName="mx_RoomList_iconPlus"
                    onClick={async (e) => {
                        e.preventDefault();
                        e.stopPropagation();
                        closeMenu();

                        if (await showCreateNewRoom(space)) {
                            defaultDispatcher.fire(Action.UpdateSpaceHierarchy);
                        }
                    }}
                />
                <IconizedContextMenuOption
                    label={_t("Add existing room")}
                    iconClassName="mx_RoomList_iconHash"
                    onClick={(e) => {
                        e.preventDefault();
                        e.stopPropagation();
                        closeMenu();
                        showAddExistingRooms(space);
                    }}
                />
                <IconizedContextMenuOption
                    label={_t("Add space")}
                    iconClassName="mx_RoomList_iconPlus"
                    onClick={(e) => {
                        e.preventDefault();
                        e.stopPropagation();
                        closeMenu();
                        showCreateNewSubspace(space);
                    }}
                >
                    <BetaPill />
                </IconizedContextMenuOption>
            </IconizedContextMenuOptionList>
        </IconizedContextMenu>;
    }

    return <>
        <ContextMenuButton
            kind="primary"
            inputRef={handle}
            onClick={openMenu}
            isExpanded={menuDisplayed}
            label={_t("Add")}
        >
            { _t("Add") }
        </ContextMenuButton>
        { contextMenu }
    </>;
};

const SpaceLanding = ({ space }) => {
    const cli = useContext(MatrixClientContext);
    const myMembership = useMyRoomMembership(space);
    const userId = cli.getUserId();

    let inviteButton;
    if (myMembership === "join" && space.canInvite(userId)) {
        inviteButton = (
            <AccessibleButton
                kind="primary"
                className="mx_SpaceRoomView_landing_inviteButton"
                onClick={() => {
                    showRoomInviteDialog(space.roomId);
                }}
            >
                { _t("Invite") }
            </AccessibleButton>
        );
    }

    const canAddRooms = myMembership === "join" && space.currentState.maySendStateEvent(EventType.SpaceChild, userId);

    let addRoomButton;
    if (canAddRooms) {
        addRoomButton = <SpaceLandingAddButton space={space} />;
    }

    let settingsButton;
    if (shouldShowSpaceSettings(space)) {
        settingsButton = <AccessibleTooltipButton
            className="mx_SpaceRoomView_landing_settingsButton"
            onClick={() => {
                showSpaceSettings(space);
            }}
            title={_t("Settings")}
        />;
    }

    const onMembersClick = () => {
        defaultDispatcher.dispatch<SetRightPanelPhasePayload>({
            action: Action.SetRightPanelPhase,
            phase: RightPanelPhases.RoomMemberList,
            refireParams: { space },
        });
    };

    return <div className="mx_SpaceRoomView_landing">
        <SpaceFeedbackPrompt />
        <RoomAvatar room={space} height={80} width={80} viewAvatarOnClick={true} />
        <div className="mx_SpaceRoomView_landing_name">
            <RoomName room={space}>
                { (name) => {
                    const tags = { name: () => <div className="mx_SpaceRoomView_landing_nameRow">
                        <h1>{ name }</h1>
                    </div> };
                    return _t("Welcome to <name/>", {}, tags) as JSX.Element;
                } }
            </RoomName>
        </div>
        <div className="mx_SpaceRoomView_landing_info">
            <SpaceInfo space={space} />
            <FacePile room={space} onlyKnownUsers={false} numShown={7} onClick={onMembersClick} />
            { inviteButton }
            { settingsButton }
        </div>
        <RoomTopic room={space}>
            { (topic, ref) => (
                <div className="mx_SpaceRoomView_landing_topic" ref={ref}>
                    { topic }
                </div>
            ) }
        </RoomTopic>

        <SpaceHierarchy space={space} showRoom={showRoom} additionalButtons={addRoomButton} />
    </div>;
};

const SpaceSetupFirstRooms = ({ space, title, description, onFinished }) => {
    const [busy, setBusy] = useState(false);
    const [error, setError] = useState("");
    const numFields = 3;
    const placeholders = [_t("General"), _t("Random"), _t("Support")];
    const [roomNames, setRoomName] = useStateArray(numFields, [_t("General"), _t("Random"), ""]);
    const fields = new Array(numFields).fill(0).map((x, i) => {
        const name = "roomName" + i;
        return <Field
            key={name}
            name={name}
            type="text"
            label={_t("Room name")}
            placeholder={placeholders[i]}
            value={roomNames[i]}
            onChange={ev => setRoomName(i, ev.target.value)}
            autoFocus={i === 2}
            disabled={busy}
        />;
    });

    const onNextClick = async (ev) => {
        ev.preventDefault();
        if (busy) return;
        setError("");
        setBusy(true);
        try {
            const isPublic = space.getJoinRule() === JoinRule.Public;
            const filteredRoomNames = roomNames.map(name => name.trim()).filter(Boolean);
            await Promise.all(filteredRoomNames.map(name => {
                return createRoom({
                    createOpts: {
                        preset: isPublic ? Preset.PublicChat : Preset.PrivateChat,
                        name,
                    },
                    spinner: false,
                    encryption: false,
                    andView: false,
                    inlineErrors: true,
                    parentSpace: space,
<<<<<<< HEAD
                    suggested: true,
=======
                    joinRule: !isPublic ? JoinRule.Restricted : undefined,
>>>>>>> 9be9e75c
                });
            }));
            onFinished(filteredRoomNames.length > 0);
        } catch (e) {
            console.error("Failed to create initial space rooms", e);
            setError(_t("Failed to create initial space rooms"));
        }
        setBusy(false);
    };

    let onClick = (ev) => {
        ev.preventDefault();
        onFinished(false);
    };
    let buttonLabel = _t("Skip for now");
    if (roomNames.some(name => name.trim())) {
        onClick = onNextClick;
        buttonLabel = busy ? _t("Creating rooms...") : _t("Continue");
    }

    return <div>
        <h1>{ title }</h1>
        <div className="mx_SpaceRoomView_description">{ description }</div>

        { error && <div className="mx_SpaceRoomView_errorText">{ error }</div> }
        <form onSubmit={onClick} id="mx_SpaceSetupFirstRooms">
            { fields }
        </form>

        <div className="mx_SpaceRoomView_buttons">
            <AccessibleButton
                kind="primary"
                disabled={busy}
                onClick={onClick}
                element="input"
                type="submit"
                form="mx_SpaceSetupFirstRooms"
                value={buttonLabel}
            />
        </div>
    </div>;
};

const SpaceAddExistingRooms = ({ space, onFinished }) => {
    return <div>
        <h1>{ _t("What do you want to organise?") }</h1>
        <div className="mx_SpaceRoomView_description">
            { _t("Pick rooms or conversations to add. This is just a space for you, " +
                "no one will be informed. You can add more later.") }
        </div>

        <AddExistingToSpace
            space={space}
            emptySelectionButton={
                <AccessibleButton kind="primary" onClick={onFinished}>
                    { _t("Skip for now") }
                </AccessibleButton>
            }
            filterPlaceholder={_t("Search for rooms or spaces")}
            onFinished={onFinished}
            roomsRenderer={defaultRoomsRenderer}
            spacesRenderer={defaultSpacesRenderer}
            dmsRenderer={defaultDmsRenderer}
        />
    </div>;
};

const SpaceSetupPublicShare = ({ justCreatedOpts, space, onFinished, createdRooms }) => {
    return <div className="mx_SpaceRoomView_publicShare">
        <h1>{ _t("Share %(name)s", {
            name: justCreatedOpts?.createOpts?.name || space.name,
        }) }</h1>
        <div className="mx_SpaceRoomView_description">
            { _t("It's just you at the moment, it will be even better with others.") }
        </div>

        <SpacePublicShare space={space} />

        <div className="mx_SpaceRoomView_buttons">
            <AccessibleButton kind="primary" onClick={onFinished}>
                { createdRooms ? _t("Go to my first room") : _t("Go to my space") }
            </AccessibleButton>
        </div>
    </div>;
};

const SpaceSetupPrivateScope = ({ space, justCreatedOpts, onFinished }) => {
    return <div className="mx_SpaceRoomView_privateScope">
        <h1>{ _t("Who are you working with?") }</h1>
        <div className="mx_SpaceRoomView_description">
            { _t("Make sure the right people have access to %(name)s", {
                name: justCreatedOpts?.createOpts?.name || space.name,
            }) }
        </div>

        <AccessibleButton
            className="mx_SpaceRoomView_privateScope_justMeButton"
            onClick={() => { onFinished(false); }}
        >
            <h3>{ _t("Just me") }</h3>
            <div>{ _t("A private space to organise your rooms") }</div>
        </AccessibleButton>
        <AccessibleButton
            className="mx_SpaceRoomView_privateScope_meAndMyTeammatesButton"
            onClick={() => { onFinished(true); }}
        >
            <h3>{ _t("Me and my teammates") }</h3>
            <div>{ _t("A private space for you and your teammates") }</div>
        </AccessibleButton>
        <div className="mx_SpaceRoomView_betaWarning">
            <h3>{ _t("Teammates might not be able to view or join any private rooms you make.") }</h3>
            <p>{ _t("We're working on this, but just want to let you know.") }</p>
        </div>
    </div>;
};

const validateEmailRules = withValidation({
    rules: [{
        key: "email",
        test: ({ value }) => !value || Email.looksValid(value),
        invalid: () => _t("Doesn't look like a valid email address"),
    }],
});

const SpaceSetupPrivateInvite = ({ space, onFinished }) => {
    const [busy, setBusy] = useState(false);
    const [error, setError] = useState("");
    const numFields = 3;
    const fieldRefs: RefObject<Field>[] = [useRef(), useRef(), useRef()];
    const [emailAddresses, setEmailAddress] = useStateArray(numFields, "");
    const fields = new Array(numFields).fill(0).map((x, i) => {
        const name = "emailAddress" + i;
        return <Field
            key={name}
            name={name}
            type="text"
            label={_t("Email address")}
            placeholder={_t("Email")}
            value={emailAddresses[i]}
            onChange={ev => setEmailAddress(i, ev.target.value)}
            ref={fieldRefs[i]}
            onValidate={validateEmailRules}
            autoFocus={i === 0}
            disabled={busy}
        />;
    });

    const onNextClick = async (ev) => {
        ev.preventDefault();
        if (busy) return;
        setError("");
        for (let i = 0; i < fieldRefs.length; i++) {
            const fieldRef = fieldRefs[i];
            const valid = await fieldRef.current.validate({ allowEmpty: true });

            if (valid === false) { // true/null are allowed
                fieldRef.current.focus();
                fieldRef.current.validate({ allowEmpty: true, focused: true });
                return;
            }
        }

        setBusy(true);
        const targetIds = emailAddresses.map(name => name.trim()).filter(Boolean);
        try {
            const result = await inviteMultipleToRoom(space.roomId, targetIds);

            const failedUsers = Object.keys(result.states).filter(a => result.states[a] === "error");
            if (failedUsers.length > 0) {
                console.log("Failed to invite users to space: ", result);
                setError(_t("Failed to invite the following users to your space: %(csvUsers)s", {
                    csvUsers: failedUsers.join(", "),
                }));
            } else {
                onFinished();
            }
        } catch (err) {
            console.error("Failed to invite users to space: ", err);
            setError(_t("We couldn't invite those users. Please check the users you want to invite and try again."));
        }
        setBusy(false);
    };

    let onClick = (ev) => {
        ev.preventDefault();
        onFinished();
    };
    let buttonLabel = _t("Skip for now");
    if (emailAddresses.some(name => name.trim())) {
        onClick = onNextClick;
        buttonLabel = busy ? _t("Inviting...") : _t("Continue");
    }

    return <div className="mx_SpaceRoomView_inviteTeammates">
        <h1>{ _t("Invite your teammates") }</h1>
        <div className="mx_SpaceRoomView_description">
            { _t("Make sure the right people have access. You can invite more later.") }
        </div>

        <div className="mx_SpaceRoomView_inviteTeammates_betaDisclaimer">
            <BetaPill onClick={onBetaClick} />
            { _t("<b>This is an experimental feature.</b> For now, " +
                "new users receiving an invite will have to open the invite on <link/> to actually join.", {}, {
                b: sub => <b>{ sub }</b>,
                link: () => <a href="https://app.element.io/" rel="noreferrer noopener" target="_blank">
                    app.element.io
                </a>,
            }) }
        </div>

        { error && <div className="mx_SpaceRoomView_errorText">{ error }</div> }
        <form onSubmit={onClick} id="mx_SpaceSetupPrivateInvite">
            { fields }
        </form>

        <div className="mx_SpaceRoomView_inviteTeammates_buttons">
            <AccessibleButton
                className="mx_SpaceRoomView_inviteTeammates_inviteDialogButton"
                onClick={() => showRoomInviteDialog(space.roomId)}
            >
                { _t("Invite by username") }
            </AccessibleButton>
        </div>

        <div className="mx_SpaceRoomView_buttons">
            <AccessibleButton
                kind="primary"
                disabled={busy}
                onClick={onClick}
                element="input"
                type="submit"
                form="mx_SpaceSetupPrivateInvite"
                value={buttonLabel}
            />
        </div>
    </div>;
};

export default class SpaceRoomView extends React.PureComponent<IProps, IState> {
    static contextType = MatrixClientContext;

    private readonly creator: string;
    private readonly dispatcherRef: string;
    private readonly rightPanelStoreToken: EventSubscription;

    constructor(props, context) {
        super(props, context);

        let phase = Phase.Landing;

        this.creator = this.props.space.currentState.getStateEvents(EventType.RoomCreate, "")?.getSender();
        const showSetup = this.props.justCreatedOpts && this.context.getUserId() === this.creator;

        if (showSetup) {
            phase = this.props.justCreatedOpts.createOpts.preset === Preset.PublicChat
                ? Phase.PublicCreateRooms : Phase.PrivateScope;
        }

        this.state = {
            phase,
            showRightPanel: RightPanelStore.getSharedInstance().isOpenForRoom,
            myMembership: this.props.space.getMyMembership(),
        };

        this.dispatcherRef = defaultDispatcher.register(this.onAction);
        this.rightPanelStoreToken = RightPanelStore.getSharedInstance().addListener(this.onRightPanelStoreUpdate);
        this.context.on("Room.myMembership", this.onMyMembership);
    }

    componentWillUnmount() {
        defaultDispatcher.unregister(this.dispatcherRef);
        this.rightPanelStoreToken.remove();
        this.context.off("Room.myMembership", this.onMyMembership);
    }

    private onMyMembership = (room: Room, myMembership: string) => {
        if (room.roomId === this.props.space.roomId) {
            this.setState({ myMembership });
        }
    };

    private onRightPanelStoreUpdate = () => {
        this.setState({
            showRightPanel: RightPanelStore.getSharedInstance().isOpenForRoom,
        });
    };

    private onAction = (payload: ActionPayload) => {
        if (payload.action !== Action.ViewUser && payload.action !== "view_3pid_invite") return;

        if (payload.action === Action.ViewUser && payload.member) {
            defaultDispatcher.dispatch<SetRightPanelPhasePayload>({
                action: Action.SetRightPanelPhase,
                phase: RightPanelPhases.SpaceMemberInfo,
                refireParams: {
                    space: this.props.space,
                    member: payload.member,
                },
            });
        } else if (payload.action === "view_3pid_invite" && payload.event) {
            defaultDispatcher.dispatch<SetRightPanelPhasePayload>({
                action: Action.SetRightPanelPhase,
                phase: RightPanelPhases.Space3pidMemberInfo,
                refireParams: {
                    space: this.props.space,
                    event: payload.event,
                },
            });
        } else {
            defaultDispatcher.dispatch<SetRightPanelPhasePayload>({
                action: Action.SetRightPanelPhase,
                phase: RightPanelPhases.SpaceMemberList,
                refireParams: { space: this.props.space },
            });
        }
    };

    private goToFirstRoom = async () => {
        // TODO actually go to the first room

        const childRooms = SpaceStore.instance.getChildRooms(this.props.space.roomId);
        if (childRooms.length) {
            const room = childRooms[0];
            defaultDispatcher.dispatch({
                action: "view_room",
                room_id: room.roomId,
            });
            return;
        }

        let suggestedRooms = SpaceStore.instance.suggestedRooms;
        if (SpaceStore.instance.activeSpace !== this.props.space) {
            // the space store has the suggested rooms loaded for a different space, fetch the right ones
            suggestedRooms = (await SpaceStore.instance.fetchSuggestedRooms(this.props.space, 1));
        }

        if (suggestedRooms.length) {
            const room = suggestedRooms[0];
            defaultDispatcher.dispatch({
                action: "view_room",
                room_id: room.room_id,
                room_alias: room.canonical_alias || room.aliases?.[0],
                via_servers: room.viaServers,
                oobData: {
                    avatarUrl: room.avatar_url,
                    name: room.name || room.canonical_alias || room.aliases?.[0] || _t("Empty room"),
                },
            });
            return;
        }

        this.setState({ phase: Phase.Landing });
    };

    private renderBody() {
        switch (this.state.phase) {
            case Phase.Landing:
                if (this.state.myMembership === "join" && SpaceStore.spacesEnabled) {
                    return <SpaceLanding space={this.props.space} />;
                } else {
                    return <SpacePreview
                        space={this.props.space}
                        onJoinButtonClicked={this.props.onJoinButtonClicked}
                        onRejectButtonClicked={this.props.onRejectButtonClicked}
                    />;
                }
            case Phase.PublicCreateRooms:
                return <SpaceSetupFirstRooms
                    space={this.props.space}
                    title={_t("What are some things you want to discuss in %(spaceName)s?", {
                        spaceName: this.props.justCreatedOpts?.createOpts?.name || this.props.space.name,
                    })}
                    description={
                        _t("Let's create a room for each of them.") + "\n" +
                        _t("You can add more later too, including already existing ones.")
                    }
                    onFinished={(createdRooms: boolean) => this.setState({ phase: Phase.PublicShare, createdRooms })}
                />;
            case Phase.PublicShare:
                return <SpaceSetupPublicShare
                    justCreatedOpts={this.props.justCreatedOpts}
                    space={this.props.space}
                    onFinished={this.goToFirstRoom}
                    createdRooms={this.state.createdRooms}
                />;

            case Phase.PrivateScope:
                return <SpaceSetupPrivateScope
                    space={this.props.space}
                    justCreatedOpts={this.props.justCreatedOpts}
                    onFinished={(invite: boolean) => {
                        this.setState({ phase: invite ? Phase.PrivateInvite : Phase.PrivateExistingRooms });
                    }}
                />;
            case Phase.PrivateInvite:
                return <SpaceSetupPrivateInvite
                    space={this.props.space}
                    onFinished={() => this.setState({ phase: Phase.PrivateCreateRooms })}
                />;
            case Phase.PrivateCreateRooms:
                return <SpaceSetupFirstRooms
                    space={this.props.space}
                    title={_t("What projects are you working on?")}
                    description={_t("We'll create rooms for each of them. " +
                        "You can add more later too, including already existing ones.")}
                    onFinished={(createdRooms: boolean) => this.setState({ phase: Phase.Landing, createdRooms })}
                />;
            case Phase.PrivateExistingRooms:
                return <SpaceAddExistingRooms
                    space={this.props.space}
                    onFinished={() => this.setState({ phase: Phase.Landing })}
                />;
        }
    }

    render() {
        const rightPanel = this.state.showRightPanel && this.state.phase === Phase.Landing
            ? <RightPanel room={this.props.space} resizeNotifier={this.props.resizeNotifier} />
            : null;

        return <main className="mx_SpaceRoomView">
            <ErrorBoundary>
                <MainSplit panel={rightPanel} resizeNotifier={this.props.resizeNotifier}>
                    { this.renderBody() }
                </MainSplit>
            </ErrorBoundary>
        </main>;
    }
}<|MERGE_RESOLUTION|>--- conflicted
+++ resolved
@@ -518,11 +518,8 @@
                     andView: false,
                     inlineErrors: true,
                     parentSpace: space,
-<<<<<<< HEAD
+                    joinRule: !isPublic ? JoinRule.Restricted : undefined,
                     suggested: true,
-=======
-                    joinRule: !isPublic ? JoinRule.Restricted : undefined,
->>>>>>> 9be9e75c
                 });
             }));
             onFinished(filteredRoomNames.length > 0);
