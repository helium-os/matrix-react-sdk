--- conflicted
+++ resolved
@@ -19,11 +19,7 @@
 import classNames from "classnames";
 import { logger } from "matrix-js-sdk/src/logger";
 import { ISSOFlow, LoginFlow, SSOAction } from "matrix-js-sdk/src/@types/auth";
-<<<<<<< HEAD
-import { createClient } from "matrix-js-sdk/src/matrix";
-=======
 // import { createClient } from "matrix-js-sdk/src/matrix";
->>>>>>> 2e54705d
 
 import { _t, _td } from "../../../languageHandler";
 import Login from "../../../Login";
@@ -155,11 +151,7 @@
     }
 
     public componentDidMount(): void {
-<<<<<<< HEAD
-        this.ssoLogin();
-=======
         // this.ssoLogin();
->>>>>>> 2e54705d
         this.initLoginLogic(this.props.serverConfig);
     }
 
@@ -371,15 +363,6 @@
         }
     };
 
-<<<<<<< HEAD
-    private ssoLogin = (): void => {
-        const { hsUrl, isUrl } = this.props.serverConfig;
-        const cli = createClient({
-            baseUrl: hsUrl,
-            idBaseUrl: isUrl,
-        });
-        PlatformPeg.get()?.startSingleSignOn(cli, "sso", this.props.fragmentAfterLogin);
-=======
     // private ssoLogin = (): void => {
     //     const { hsUrl, isUrl } = this.props.serverConfig;
     //     const cli = createClient({
@@ -394,7 +377,6 @@
             this.setState({ serverIsAlive: true });
             this.props.onLoggedIn(data, "123");
         });
->>>>>>> 2e54705d
     };
 
     private async initLoginLogic({ hsUrl, isUrl }: ValidatedServerConfig): Promise<void> {
