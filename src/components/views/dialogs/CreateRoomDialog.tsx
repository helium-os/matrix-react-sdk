/*
Copyright 2017 Michael Telatynski <7t3chguy@gmail.com>
Copyright 2020, 2021 The Matrix.org Foundation C.I.C.

Licensed under the Apache License, Version 2.0 (the "License");
you may not use this file except in compliance with the License.
You may obtain a copy of the License at

    http://www.apache.org/licenses/LICENSE-2.0

Unless required by applicable law or agreed to in writing, software
distributed under the License is distributed on an "AS IS" BASIS,
WITHOUT WARRANTIES OR CONDITIONS OF ANY KIND, either express or implied.
See the License for the specific language governing permissions and
limitations under the License.
*/

import React, { ChangeEvent, createRef, KeyboardEvent, SyntheticEvent } from "react";
import { Room } from "matrix-js-sdk/src/models/room";
import { JoinRule, Preset, Visibility } from "matrix-js-sdk/src/@types/partials";

import SdkConfig from '../../../SdkConfig';
import withValidation, { IFieldState } from '../elements/Validation';
import { _t } from '../../../languageHandler';
import { MatrixClientPeg } from '../../../MatrixClientPeg';
import { Key } from "../../../Keyboard";
import { IOpts, privateShouldBeEncrypted } from "../../../createRoom";
import { CommunityPrototypeStore } from "../../../stores/CommunityPrototypeStore";
import { replaceableComponent } from "../../../utils/replaceableComponent";
import Field from "../elements/Field";
import RoomAliasField from "../elements/RoomAliasField";
import LabelledToggleSwitch from "../elements/LabelledToggleSwitch";
import DialogButtons from "../elements/DialogButtons";
import BaseDialog from "../dialogs/BaseDialog";
import Dropdown from "../elements/Dropdown";
import SpaceStore from "../../../stores/SpaceStore";

interface IProps {
    defaultPublic?: boolean;
    defaultName?: string;
    parentSpace?: Room;
    onFinished(proceed: boolean, opts?: IOpts): void;
}

interface IState {
    joinRule: JoinRule;
    isEncrypted: boolean;
    name: string;
    topic: string;
    alias: string;
    detailsOpen: boolean;
    noFederate: boolean;
    nameIsValid: boolean;
    canChangeEncryption: boolean;
}

@replaceableComponent("views.dialogs.CreateRoomDialog")
export default class CreateRoomDialog extends React.Component<IProps, IState> {
    private readonly supportsRestricted: boolean;
    private nameField = createRef<Field>();
    private aliasField = createRef<RoomAliasField>();

    constructor(props) {
        super(props);

        this.supportsRestricted = this.props.parentSpace && !!SpaceStore.instance.restrictedJoinRuleSupport?.preferred;

        let joinRule = JoinRule.Invite;
        if (this.props.defaultPublic) {
            joinRule = JoinRule.Public;
        } else if (this.supportsRestricted) {
            joinRule = JoinRule.Restricted;
        }

        const config = SdkConfig.get();
        this.state = {
            joinRule,
            isEncrypted: privateShouldBeEncrypted(),
            name: this.props.defaultName || "",
            topic: "",
            alias: "",
            detailsOpen: false,
            noFederate: config.default_federate === false,
            nameIsValid: false,
            canChangeEncryption: true,
        };

        MatrixClientPeg.get().doesServerForceEncryptionForPreset(Preset.PrivateChat)
            .then(isForced => this.setState({ canChangeEncryption: !isForced }));
    }

    private roomCreateOptions() {
        const opts: IOpts = {};
        const createOpts: IOpts["createOpts"] = opts.createOpts = {};
        createOpts.name = this.state.name;
        if (this.state.joinRule === JoinRule.Public) {
            createOpts.visibility = Visibility.Public;
            createOpts.preset = Preset.PublicChat;
            opts.guestAccess = false;
            const { alias } = this.state;
            createOpts.room_alias_name = alias.substr(1, alias.indexOf(":") - 1);
        }
        if (this.state.topic) {
            createOpts.topic = this.state.topic;
        }
        if (this.state.noFederate) {
            createOpts.creation_content = { 'm.federate': false };
        }

        if (this.state.joinRule !== JoinRule.Public) {
            if (this.state.canChangeEncryption) {
                opts.encryption = this.state.isEncrypted;
            } else {
                // the server should automatically do this for us, but for safety
                // we'll demand it too.
                opts.encryption = true;
            }
        }

        if (CommunityPrototypeStore.instance.getSelectedCommunityId()) {
            opts.associatedWithCommunity = CommunityPrototypeStore.instance.getSelectedCommunityId();
        }

        if (this.props.parentSpace && this.state.joinRule === JoinRule.Restricted) {
            opts.parentSpace = this.props.parentSpace;
            opts.joinRule = JoinRule.Restricted;
        }

        return opts;
    }

    componentDidMount() {
        // move focus to first field when showing dialog
        this.nameField.current.focus();
    }

    componentWillUnmount() {
    }

    private onKeyDown = (event: KeyboardEvent) => {
        if (event.key === Key.ENTER) {
            this.onOk();
            event.preventDefault();
            event.stopPropagation();
        }
    };

    private onOk = async () => {
        const activeElement = document.activeElement as HTMLElement;
        if (activeElement) {
            activeElement.blur();
        }
        await this.nameField.current.validate({ allowEmpty: false });
        if (this.aliasField.current) {
            await this.aliasField.current.validate({ allowEmpty: false });
        }
        // Validation and state updates are async, so we need to wait for them to complete
        // first. Queue a `setState` callback and wait for it to resolve.
        await new Promise<void>(resolve => this.setState({}, resolve));
        if (this.state.nameIsValid && (!this.aliasField.current || this.aliasField.current.isValid)) {
            this.props.onFinished(true, this.roomCreateOptions());
        } else {
            let field;
            if (!this.state.nameIsValid) {
                field = this.nameField.current;
            } else if (this.aliasField.current && !this.aliasField.current.isValid) {
                field = this.aliasField.current;
            }
            if (field) {
                field.focus();
                field.validate({ allowEmpty: false, focused: true });
            }
        }
    };

    private onCancel = () => {
        this.props.onFinished(false);
    };

    private onNameChange = (ev: ChangeEvent<HTMLInputElement>) => {
        this.setState({ name: ev.target.value });
    };

    private onTopicChange = (ev: ChangeEvent<HTMLInputElement>) => {
        this.setState({ topic: ev.target.value });
    };

    private onJoinRuleChange = (joinRule: JoinRule) => {
        this.setState({ joinRule });
    };

    private onEncryptedChange = (isEncrypted: boolean) => {
        this.setState({ isEncrypted });
    };

    private onAliasChange = (alias: string) => {
        this.setState({ alias });
    };

    private onDetailsToggled = (ev: SyntheticEvent<HTMLDetailsElement>) => {
        this.setState({ detailsOpen: (ev.target as HTMLDetailsElement).open });
    };

    private onNoFederateChange = (noFederate: boolean) => {
        this.setState({ noFederate });
    };

    private onNameValidate = async (fieldState: IFieldState) => {
        const result = await CreateRoomDialog.validateRoomName(fieldState);
        this.setState({ nameIsValid: result.valid });
        return result;
    };

    private static validateRoomName = withValidation({
        rules: [
            {
                key: "required",
                test: async ({ value }) => !!value,
                invalid: () => _t("Please enter a name for the room"),
            },
        ],
    });

    render() {
        let aliasField;
        if (this.state.joinRule === JoinRule.Public) {
            const domain = MatrixClientPeg.get().getDomain();
            aliasField = (
                <div className="mx_CreateRoomDialog_aliasContainer">
                    <RoomAliasField
                        ref={this.aliasField}
                        onChange={this.onAliasChange}
                        domain={domain}
                        value={this.state.alias}
                    />
                </div>
            );
        }

<<<<<<< HEAD
        let publicPrivateLabel: JSX.Element;
        if (CommunityPrototypeStore.instance.getSelectedCommunityId()) {
            publicPrivateLabel = <p>
                { _t(
                    "Private rooms can be found and joined by invitation only. Public rooms can be " +
                    "found and joined by anyone in this community.",
                ) }
            </p>;
        } else if (this.state.joinRule === JoinRule.Restricted) {
            publicPrivateLabel = <p>
                { _t(
                    "Everyone in <SpaceName/> will be able to find and join this room.", {}, {
                        SpaceName: () => <b>{ this.props.parentSpace.name }</b>,
                    },
                ) }
                &nbsp;
                { _t("You can change this at any time from room settings.") }
            </p>;
        } else if (this.state.joinRule === JoinRule.Public) {
            publicPrivateLabel = <p>
                { _t(
                    "Anyone will be able to find and join this room, not just members of <SpaceName/>.", {}, {
                        SpaceName: () => <b>{ this.props.parentSpace.name }</b>,
                    },
                ) }
                &nbsp;
                { _t("You can change this at any time from room settings.") }
            </p>;
        } else if (this.state.joinRule === JoinRule.Invite) {
            publicPrivateLabel = <p>
                { _t(
                    "Only people invited will be able to find and join this room.",
                ) }
                &nbsp;
                { _t("You can change this at any time from room settings.") }
            </p>;
=======
        let publicPrivateLabel = <p>{ _t(
            "Private rooms can be found and joined by invitation only. Public rooms can be " +
            "found and joined by anyone.",
        ) }</p>;
        if (CommunityPrototypeStore.instance.getSelectedCommunityId()) {
            publicPrivateLabel = <p>{ _t(
                "Private rooms can be found and joined by invitation only. Public rooms can be " +
                "found and joined by anyone in this community.",
            ) }</p>;
>>>>>>> dfa85b00
        }

        let e2eeSection;
        if (this.state.joinRule !== JoinRule.Public) {
            let microcopy;
            if (privateShouldBeEncrypted()) {
                if (this.state.canChangeEncryption) {
                    microcopy = _t("You can’t disable this later. Bridges & most bots won’t work yet.");
                } else {
                    microcopy = _t("Your server requires encryption to be enabled in private rooms.");
                }
            } else {
                microcopy = _t("Your server admin has disabled end-to-end encryption by default " +
                    "in private rooms & Direct Messages.");
            }
            e2eeSection = <React.Fragment>
                <LabelledToggleSwitch
                    label={_t("Enable end-to-end encryption")}
                    onChange={this.onEncryptedChange}
                    value={this.state.isEncrypted}
                    className='mx_CreateRoomDialog_e2eSwitch' // for end-to-end tests
                    disabled={!this.state.canChangeEncryption}
                />
                <p>{ microcopy }</p>
            </React.Fragment>;
        }

        let federateLabel = _t(
            "You might enable this if the room will only be used for collaborating with internal " +
            "teams on your homeserver. This cannot be changed later.",
        );
        if (SdkConfig.get().default_federate === false) {
            // We only change the label if the default setting is different to avoid jarring text changes to the
            // user. They will have read the implications of turning this off/on, so no need to rephrase for them.
            federateLabel = _t(
                "You might disable this if the room will be used for collaborating with external " +
                "teams who have their own homeserver. This cannot be changed later.",
            );
        }

        let title = _t("Create a room");
        if (CommunityPrototypeStore.instance.getSelectedCommunityId()) {
            const name = CommunityPrototypeStore.instance.getSelectedCommunityName();
            title = _t("Create a room in %(communityName)s", { communityName: name });
        } else if (!this.props.parentSpace) {
            title = this.state.joinRule === JoinRule.Public ? _t('Create a public room') : _t('Create a private room');
        }

        const options = [
            <div key={JoinRule.Invite} className="">
                { _t("Private room (invite only)") }
            </div>,
            <div key={JoinRule.Public} className="">
                { _t("Public room") }
            </div>,
        ];

        if (this.supportsRestricted) {
            options.unshift(<div key={JoinRule.Restricted} className="">
                { _t("Visible to space members") }
            </div>);
        }

        return (
            <BaseDialog className="mx_CreateRoomDialog" onFinished={this.props.onFinished} title={title}>
                <form onSubmit={this.onOk} onKeyDown={this.onKeyDown}>
                    <div className="mx_Dialog_content">
                        <Field
                            ref={this.nameField}
                            label={_t('Name')}
                            onChange={this.onNameChange}
                            onValidate={this.onNameValidate}
                            value={this.state.name}
                            className="mx_CreateRoomDialog_name"
                        />
                        <Field
                            label={_t('Topic (optional)')}
                            onChange={this.onTopicChange}
                            value={this.state.topic}
                            className="mx_CreateRoomDialog_topic"
                        />

                        <Dropdown
                            id="mx_CreateRoomDialog_typeDropdown"
                            className="mx_CreateRoomDialog_typeDropdown"
                            onOptionChange={this.onJoinRuleChange}
                            menuWidth={448}
                            value={this.state.joinRule}
                            label={_t("Room visibility")}
                        >
                            { options }
                        </Dropdown>

                        { publicPrivateLabel }
                        { e2eeSection }
                        { aliasField }
                        <details onToggle={this.onDetailsToggled} className="mx_CreateRoomDialog_details">
                            <summary className="mx_CreateRoomDialog_details_summary">
                                { this.state.detailsOpen ? _t('Hide advanced') : _t('Show advanced') }
                            </summary>
                            <LabelledToggleSwitch
                                label={_t(
                                    "Block anyone not part of %(serverName)s from ever joining this room.",
                                    { serverName: MatrixClientPeg.getHomeserverName() },
                                )}
                                onChange={this.onNoFederateChange}
                                value={this.state.noFederate}
                            />
                            <p>{ federateLabel }</p>
                        </details>
                    </div>
                </form>
                <DialogButtons primaryButton={_t('Create Room')}
                    onPrimaryButtonClick={this.onOk}
                    onCancel={this.onCancel} />
            </BaseDialog>
        );
    }
}<|MERGE_RESOLUTION|>--- conflicted
+++ resolved
@@ -237,7 +237,6 @@
             );
         }
 
-<<<<<<< HEAD
         let publicPrivateLabel: JSX.Element;
         if (CommunityPrototypeStore.instance.getSelectedCommunityId()) {
             publicPrivateLabel = <p>
@@ -274,17 +273,6 @@
                 &nbsp;
                 { _t("You can change this at any time from room settings.") }
             </p>;
-=======
-        let publicPrivateLabel = <p>{ _t(
-            "Private rooms can be found and joined by invitation only. Public rooms can be " +
-            "found and joined by anyone.",
-        ) }</p>;
-        if (CommunityPrototypeStore.instance.getSelectedCommunityId()) {
-            publicPrivateLabel = <p>{ _t(
-                "Private rooms can be found and joined by invitation only. Public rooms can be " +
-                "found and joined by anyone in this community.",
-            ) }</p>;
->>>>>>> dfa85b00
         }
 
         let e2eeSection;
