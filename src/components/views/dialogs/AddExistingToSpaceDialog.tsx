--- conflicted
+++ resolved
@@ -42,11 +42,7 @@
 }
 
 const Entry = ({ room, checked, onChange }) => {
-<<<<<<< HEAD
-    return <div className="mx_AddExistingToSpace_entry">
-=======
-    return <label className="mx_AddExistingToSpaceDialog_entry">
->>>>>>> 45541247
+    return <label className="mx_AddExistingToSpace_entry">
         <RoomAvatar room={room} height={32} width={32} />
         <span className="mx_AddExistingToSpace_entry_name">{ room.name }</span>
         <StyledCheckbox onChange={(e) => onChange(e.target.checked)} checked={checked} />
@@ -94,6 +90,7 @@
             placeholder={ _t("Filter your rooms and spaces") }
             onSearch={setQuery}
             autoComplete={true}
+            autoFocus={true}
         />
         <AutoHideScrollbar className="mx_AddExistingToSpace_content" id="mx_AddExistingToSpace">
             { rooms.length > 0 ? (
@@ -206,7 +203,6 @@
     >
         { error && <div className="mx_AddExistingToSpaceDialog_errorText">{ error }</div> }
 
-<<<<<<< HEAD
         <MatrixClientContext.Provider value={cli}>
             <AddExistingToSpace
                 space={space}
@@ -221,83 +217,6 @@
                 }}
             />
         </MatrixClientContext.Provider>
-=======
-        <SearchBox
-            className="mx_textinput_icon mx_textinput_search"
-            placeholder={ _t("Filter your rooms and spaces") }
-            onSearch={setQuery}
-            autoComplete={true}
-            autoFocus={true}
-        />
-        <AutoHideScrollbar className="mx_AddExistingToSpaceDialog_content" id="mx_AddExistingToSpaceDialog">
-            { rooms.length > 0 ? (
-                <div className="mx_AddExistingToSpaceDialog_section">
-                    <h3>{ _t("Rooms") }</h3>
-                    { rooms.map(room => {
-                        return <Entry
-                            key={room.roomId}
-                            room={room}
-                            checked={selectedToAdd.has(room)}
-                            onChange={(checked) => {
-                                if (checked) {
-                                    selectedToAdd.add(room);
-                                } else {
-                                    selectedToAdd.delete(room);
-                                }
-                                setSelectedToAdd(new Set(selectedToAdd));
-                            }}
-                        />;
-                    }) }
-                </div>
-            ) : undefined }
-
-            { spaces.length > 0 ? (
-                <div className="mx_AddExistingToSpaceDialog_section mx_AddExistingToSpaceDialog_section_spaces">
-                    <h3>{ _t("Spaces") }</h3>
-                    { spaces.map(space => {
-                        return <Entry
-                            key={space.roomId}
-                            room={space}
-                            checked={selectedToAdd.has(space)}
-                            onChange={(checked) => {
-                                if (checked) {
-                                    selectedToAdd.add(space);
-                                } else {
-                                    selectedToAdd.delete(space);
-                                }
-                                setSelectedToAdd(new Set(selectedToAdd));
-                            }}
-                        />;
-                    }) }
-                </div>
-            ) : null }
-
-            { dms.length > 0 ? (
-                <div className="mx_AddExistingToSpaceDialog_section">
-                    <h3>{ _t("Direct Messages") }</h3>
-                    { dms.map(space => {
-                        return <Entry
-                            key={space.roomId}
-                            room={space}
-                            checked={selectedToAdd.has(space)}
-                            onChange={(checked) => {
-                                if (checked) {
-                                    selectedToAdd.add(space);
-                                } else {
-                                    selectedToAdd.delete(space);
-                                }
-                                setSelectedToAdd(new Set(selectedToAdd));
-                            }}
-                        />;
-                    }) }
-                </div>
-            ) : null }
-
-            { spaces.length + rooms.length + dms.length < 1 ? <span className="mx_AddExistingToSpaceDialog_noResults">
-                { _t("No results") }
-            </span> : undefined }
-        </AutoHideScrollbar>
->>>>>>> 45541247
 
         <div className="mx_AddExistingToSpaceDialog_footer">
             <span>
