--- conflicted
+++ resolved
@@ -42,12 +42,9 @@
 import Modal from '../../../Modal';
 import { SDPStreamMetadataPurpose } from 'matrix-js-sdk/src/webrtc/callEventTypes';
 import CallViewSidebar from './CallViewSidebar';
-<<<<<<< HEAD
 import { CallViewHeader } from './CallView/CallViewHeader';
-=======
 import AccessibleTooltipButton from "../elements/AccessibleTooltipButton";
 import { Alignment } from "../elements/Tooltip";
->>>>>>> 7c1d9b4e
 
 interface IProps {
     // The call for us to display
@@ -820,84 +817,7 @@
             );
         }
 
-<<<<<<< HEAD
         const myClassName = this.props.pipMode ? 'mx_CallView_pip' : 'mx_CallView_large';
-=======
-        const callTypeText = isVideoCall ? _t("Video Call") : _t("Voice Call");
-        let myClassName;
-
-        let fullScreenButton;
-        if (!this.props.pipMode) {
-            fullScreenButton = (
-                <AccessibleTooltipButton
-                    className="mx_CallView_header_button mx_CallView_header_button_fullscreen"
-                    onClick={this.onFullscreenClick}
-                    title={_t("Fill Screen")}
-                />
-            );
-        }
-
-        let expandButton;
-        if (this.props.pipMode) {
-            expandButton = <AccessibleTooltipButton
-                className="mx_CallView_header_button mx_CallView_header_button_expand"
-                onClick={this.onExpandClick}
-                title={_t("Return to call")}
-            />;
-        }
-
-        const headerControls = <div className="mx_CallView_header_controls">
-            { fullScreenButton }
-            { expandButton }
-        </div>;
-
-        const callTypeIconClassName = classNames("mx_CallView_header_callTypeIcon", {
-            "mx_CallView_header_callTypeIcon_voice": !isVideoCall,
-            "mx_CallView_header_callTypeIcon_video": isVideoCall,
-        });
-
-        let header: React.ReactNode;
-        if (!this.props.pipMode) {
-            header = <div className="mx_CallView_header">
-                <div className={callTypeIconClassName} />
-                <span className="mx_CallView_header_callType">{ callTypeText }</span>
-                { headerControls }
-            </div>;
-            myClassName = 'mx_CallView_large';
-        } else {
-            let secondaryCallInfo;
-            if (this.props.secondaryCall) {
-                secondaryCallInfo = <span className="mx_CallView_header_secondaryCallInfo">
-                    <AccessibleButton element='span' onClick={this.onSecondaryRoomAvatarClick}>
-                        <RoomAvatar room={secCallRoom} height={16} width={16} />
-                        <span className="mx_CallView_secondaryCall_roomName">
-                            { _t("%(name)s on hold", { name: secCallRoom.name }) }
-                        </span>
-                    </AccessibleButton>
-                </span>;
-            }
-
-            header = (
-                <div
-                    className="mx_CallView_header"
-                    onMouseDown={this.props.onMouseDownOnHeader}
-                >
-                    <AccessibleButton onClick={this.onRoomAvatarClick}>
-                        <RoomAvatar room={callRoom} height={32} width={32} />
-                    </AccessibleButton>
-                    <div className="mx_CallView_header_callInfo">
-                        <div className="mx_CallView_header_roomName">{ callRoom.name }</div>
-                        <div className="mx_CallView_header_callTypeSmall">
-                            { callTypeText }
-                            { secondaryCallInfo }
-                        </div>
-                    </div>
-                    { headerControls }
-                </div>
-            );
-            myClassName = 'mx_CallView_pip';
-        }
->>>>>>> 7c1d9b4e
 
         return <div className={"mx_CallView " + myClassName}>
             <CallViewHeader
