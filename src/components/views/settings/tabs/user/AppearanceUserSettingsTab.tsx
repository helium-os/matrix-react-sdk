/*
Copyright 2019 New Vector Ltd
Copyright 2019, 2020 The Matrix.org Foundation C.I.C.

Licensed under the Apache License, Version 2.0 (the "License");
you may not use this file except in compliance with the License.
You may obtain a copy of the License at

    http://www.apache.org/licenses/LICENSE-2.0

Unless required by applicable law or agreed to in writing, software
distributed under the License is distributed on an "AS IS" BASIS,
WITHOUT WARRANTIES OR CONDITIONS OF ANY KIND, either express or implied.
See the License for the specific language governing permissions and
limitations under the License.
*/

import React from 'react';
import { _t } from "../../../../../languageHandler";
import SdkConfig from "../../../../../SdkConfig";
import { MatrixClientPeg } from '../../../../../MatrixClientPeg';
import SettingsStore from "../../../../../settings/SettingsStore";
import { enumerateThemes } from "../../../../../theme";
import ThemeWatcher from "../../../../../settings/watchers/ThemeWatcher";
import Slider from "../../../elements/Slider";
import AccessibleButton from "../../../elements/AccessibleButton";
import dis from "../../../../../dispatcher/dispatcher";
import { FontWatcher } from "../../../../../settings/watchers/FontWatcher";
import { RecheckThemePayload } from '../../../../../dispatcher/payloads/RecheckThemePayload';
import { Action } from '../../../../../dispatcher/actions';
import { IValidationResult, IFieldState } from '../../../elements/Validation';
import StyledCheckbox from '../../../elements/StyledCheckbox';
import SettingsFlag from '../../../elements/SettingsFlag';
import Field from '../../../elements/Field';
import EventTilePreview from '../../../elements/EventTilePreview';
import StyledRadioGroup from "../../../elements/StyledRadioGroup";
import { SettingLevel } from "../../../../../settings/SettingLevel";
import { UIFeature } from "../../../../../settings/UIFeature";
import { Layout } from "../../../../../settings/Layout";
import classNames from 'classnames';
import StyledRadioButton from '../../../elements/StyledRadioButton';
import { replaceableComponent } from "../../../../../utils/replaceableComponent";
import { compare } from "../../../../../utils/strings";

interface IProps {
}

interface IThemeState {
    theme: string;
    useSystemTheme: boolean;
}

export interface CustomThemeMessage {
    isError: boolean;
    text: string;
}

interface IState extends IThemeState {
    // String displaying the current selected fontSize.
    // Needs to be string for things like '17.' without
    // trailing 0s.
    fontSize: string;
    customThemeUrl: string;
    customThemeMessage: CustomThemeMessage;
    useCustomFontSize: boolean;
    useSystemFont: boolean;
    systemFont: string;
    showAdvanced: boolean;
    layout: Layout;
    // User profile data for the message preview
    userId: string;
    displayName: string;
    avatarUrl: string;
}

@replaceableComponent("views.settings.tabs.user.AppearanceUserSettingsTab")
export default class AppearanceUserSettingsTab extends React.Component<IProps, IState> {
    private readonly MESSAGE_PREVIEW_TEXT = _t("Hey you. You're the best!");

    private themeTimer: number;
    private unmounted = false;

    constructor(props: IProps) {
        super(props);

        this.state = {
            fontSize: (SettingsStore.getValue("baseFontSize", null) + FontWatcher.SIZE_DIFF).toString(),
            ...this.calculateThemeState(),
            customThemeUrl: "",
            customThemeMessage: { isError: false, text: "" },
            useCustomFontSize: SettingsStore.getValue("useCustomFontSize"),
            useSystemFont: SettingsStore.getValue("useSystemFont"),
            systemFont: SettingsStore.getValue("systemFont"),
            showAdvanced: false,
            layout: SettingsStore.getValue("layout"),
            userId: "@erim:fink.fink",
            displayName: "Erimayas Fink",
            avatarUrl: null,
        };
    }

    async componentDidMount() {
        // Fetch the current user profile for the message preview
        const client = MatrixClientPeg.get();
        const userId = client.getUserId();
        const profileInfo = await client.getProfileInfo(userId);
        if (this.unmounted) return;

        this.setState({
            userId,
            displayName: profileInfo.displayname,
            avatarUrl: profileInfo.avatar_url,
        });
    }

    componentWillUnmount() {
        this.unmounted = true;
    }

    private calculateThemeState(): IThemeState {
        // We have to mirror the logic from ThemeWatcher.getEffectiveTheme so we
        // show the right values for things.

        const themeChoice: string = SettingsStore.getValue("theme");
        const systemThemeExplicit: boolean = SettingsStore.getValueAt(
            SettingLevel.DEVICE, "use_system_theme", null, false, true);
        const themeExplicit: string = SettingsStore.getValueAt(
            SettingLevel.DEVICE, "theme", null, false, true);

        // If the user has enabled system theme matching, use that.
        if (systemThemeExplicit) {
            return {
                theme: themeChoice,
                useSystemTheme: true,
            };
        }

        // If the user has set a theme explicitly, use that (no system theme matching)
        if (themeExplicit) {
            return {
                theme: themeChoice,
                useSystemTheme: false,
            };
        }

        // Otherwise assume the defaults for the settings
        return {
            theme: themeChoice,
            useSystemTheme: SettingsStore.getValueAt(SettingLevel.DEVICE, "use_system_theme"),
        };
    }

    private onThemeChange = (newTheme: string): void => {
        if (this.state.theme === newTheme) return;

        // doing getValue in the .catch will still return the value we failed to set,
        // so remember what the value was before we tried to set it so we can revert
        const oldTheme: string = SettingsStore.getValue('theme');
        SettingsStore.setValue("theme", null, SettingLevel.DEVICE, newTheme).catch(() => {
            dis.dispatch<RecheckThemePayload>({ action: Action.RecheckTheme });
            this.setState({ theme: oldTheme });
        });
        this.setState({ theme: newTheme });
        // The settings watcher doesn't fire until the echo comes back from the
        // server, so to make the theme change immediately we need to manually
        // do the dispatch now
        // XXX: The local echoed value appears to be unreliable, in particular
        // when settings custom themes(!) so adding forceTheme to override
        // the value from settings.
        dis.dispatch<RecheckThemePayload>({ action: Action.RecheckTheme, forceTheme: newTheme });
    };

    private onUseSystemThemeChanged = (checked: boolean): void => {
        this.setState({ useSystemTheme: checked });
        SettingsStore.setValue("use_system_theme", null, SettingLevel.DEVICE, checked);
        dis.dispatch<RecheckThemePayload>({ action: Action.RecheckTheme });
    };

    private onFontSizeChanged = (size: number): void => {
        this.setState({ fontSize: size.toString() });
        SettingsStore.setValue("baseFontSize", null, SettingLevel.DEVICE, size - FontWatcher.SIZE_DIFF);
    };

    private onValidateFontSize = async ({ value }: Pick<IFieldState, "value">): Promise<IValidationResult> => {
        const parsedSize = parseFloat(value);
        const min = FontWatcher.MIN_SIZE + FontWatcher.SIZE_DIFF;
        const max = FontWatcher.MAX_SIZE + FontWatcher.SIZE_DIFF;

        if (isNaN(parsedSize)) {
            return { valid: false, feedback: _t("Size must be a number") };
        }

        if (!(min <= parsedSize && parsedSize <= max)) {
            return {
                valid: false,
                feedback: _t('Custom font size can only be between %(min)s pt and %(max)s pt', { min, max }),
            };
        }

        SettingsStore.setValue(
            "baseFontSize",
            null,
            SettingLevel.DEVICE,
            parseInt(value, 10) - FontWatcher.SIZE_DIFF,
        );

        return { valid: true, feedback: _t('Use between %(min)s pt and %(max)s pt', { min, max }) };
    };

    private onAddCustomTheme = async (): Promise<void> => {
        let currentThemes: string[] = SettingsStore.getValue("custom_themes");
        if (!currentThemes) currentThemes = [];
        currentThemes = currentThemes.map(c => c); // cheap clone

        if (this.themeTimer) {
            clearTimeout(this.themeTimer);
        }

        try {
            const r = await fetch(this.state.customThemeUrl);
            // XXX: need some schema for this
            const themeInfo = await r.json();
            if (!themeInfo || typeof(themeInfo['name']) !== 'string' || typeof(themeInfo['colors']) !== 'object') {
                this.setState({ customThemeMessage: { text: _t("Invalid theme schema."), isError: true } });
                return;
            }
            currentThemes.push(themeInfo);
        } catch (e) {
            console.error(e);
            this.setState({ customThemeMessage: { text: _t("Error downloading theme information."), isError: true } });
            return; // Don't continue on error
        }

        await SettingsStore.setValue("custom_themes", null, SettingLevel.ACCOUNT, currentThemes);
        this.setState({ customThemeUrl: "", customThemeMessage: { text: _t("Theme added!"), isError: false } });

        this.themeTimer = setTimeout(() => {
            this.setState({ customThemeMessage: { text: "", isError: false } });
        }, 3000);
    };

    private onCustomThemeChange = (e: React.ChangeEvent<HTMLSelectElement | HTMLInputElement>): void => {
        this.setState({ customThemeUrl: e.target.value });
    };

    private onLayoutChange = (e: React.ChangeEvent<HTMLInputElement>): void => {
        let layout;
        switch (e.target.value) {
            case "irc": layout = Layout.IRC; break;
            case "group": layout = Layout.Group; break;
            case "bubble": layout = Layout.Bubble; break;
        }

        this.setState({ layout: layout });

        SettingsStore.setValue("layout", null, SettingLevel.DEVICE, layout);
    };

    private onIRCLayoutChange = (enabled: boolean) => {
        if (enabled) {
            this.setState({ layout: Layout.IRC });
            SettingsStore.setValue("layout", null, SettingLevel.DEVICE, Layout.IRC);
        } else {
            this.setState({ layout: Layout.Group });
            SettingsStore.setValue("layout", null, SettingLevel.DEVICE, Layout.Group);
        }
    };

    private renderThemeSection() {
        const themeWatcher = new ThemeWatcher();
        let systemThemeSection: JSX.Element;
        if (themeWatcher.isSystemThemeSupported()) {
            systemThemeSection = <div>
                <StyledCheckbox
                    checked={this.state.useSystemTheme}
                    onChange={(e) => this.onUseSystemThemeChanged(e.target.checked)}
                >
                    { SettingsStore.getDisplayName("use_system_theme") }
                </StyledCheckbox>
            </div>;
        }

        let customThemeForm: JSX.Element;
        if (SettingsStore.getValue("feature_custom_themes")) {
            let messageElement = null;
            if (this.state.customThemeMessage.text) {
                if (this.state.customThemeMessage.isError) {
                    messageElement = <div className='text-error'>{ this.state.customThemeMessage.text }</div>;
                } else {
                    messageElement = <div className='text-success'>{ this.state.customThemeMessage.text }</div>;
                }
            }
            customThemeForm = (
                <div className='mx_SettingsTab_section'>
                    <form onSubmit={this.onAddCustomTheme}>
                        <Field
                            label={_t("Custom theme URL")}
                            type='text'
                            id='mx_GeneralUserSettingsTab_customThemeInput'
                            autoComplete="off"
                            onChange={this.onCustomThemeChange}
                            value={this.state.customThemeUrl}
                        />
                        <AccessibleButton
                            onClick={this.onAddCustomTheme}
                            type="submit" kind="primary_sm"
                            disabled={!this.state.customThemeUrl.trim()}
                        >{ _t("Add theme") }</AccessibleButton>
                        { messageElement }
                    </form>
                </div>
            );
        }

        // XXX: replace any type here
        const themes = Object.entries<any>(enumerateThemes())
            .map(p => ({ id: p[0], name: p[1] })); // convert pairs to objects for code readability
        const builtInThemes = themes.filter(p => !p.id.startsWith("custom-"));
        const customThemes = themes.filter(p => !builtInThemes.includes(p))
            .sort((a, b) => compare(a.name, b.name));
        const orderedThemes = [...builtInThemes, ...customThemes];
        return (
            <div className="mx_SettingsTab_section mx_AppearanceUserSettingsTab_themeSection">
                <span className="mx_SettingsTab_subheading">{ _t("Theme") }</span>
                { systemThemeSection }
                <div className="mx_ThemeSelectors">
                    <StyledRadioGroup
                        name="theme"
                        definitions={orderedThemes.map(t => ({
                            value: t.id,
                            label: t.name,
                            disabled: this.state.useSystemTheme,
                            className: "mx_ThemeSelector_" + t.id,
                        }))}
                        onChange={this.onThemeChange}
                        value={this.state.useSystemTheme ? undefined : this.state.theme}
                        outlined
                    />
                </div>
                { customThemeForm }
            </div>
        );
    }

    private renderFontSection() {
        return <div className="mx_SettingsTab_section mx_AppearanceUserSettingsTab_fontScaling">

            <span className="mx_SettingsTab_subheading">{ _t("Font size") }</span>
            <EventTilePreview
                className="mx_AppearanceUserSettingsTab_fontSlider_preview"
                message={this.MESSAGE_PREVIEW_TEXT}
                layout={this.state.layout}
                userId={this.state.userId}
                displayName={this.state.displayName}
                avatarUrl={this.state.avatarUrl}
            />
            <div className="mx_AppearanceUserSettingsTab_fontSlider">
                <div className="mx_AppearanceUserSettingsTab_fontSlider_smallText">Aa</div>
                <Slider
                    values={[13, 14, 15, 16, 18]}
                    value={parseInt(this.state.fontSize, 10)}
                    onSelectionChange={this.onFontSizeChanged}
                    displayFunc={_ => ""}
                    disabled={this.state.useCustomFontSize}
                />
                <div className="mx_AppearanceUserSettingsTab_fontSlider_largeText">Aa</div>
            </div>

            <SettingsFlag
                name="useCustomFontSize"
                level={SettingLevel.ACCOUNT}
                onChange={(checked) => this.setState({ useCustomFontSize: checked })}
                useCheckbox={true}
            />

            <Field
                type="number"
                label={_t("Font size")}
                autoComplete="off"
                placeholder={this.state.fontSize.toString()}
                value={this.state.fontSize.toString()}
                id="font_size_field"
                onValidate={this.onValidateFontSize}
                onChange={(value) => this.setState({ fontSize: value.target.value })}
                disabled={!this.state.useCustomFontSize}
                className="mx_SettingsTab_customFontSizeField"
            />
        </div>;
    }

    private renderLayoutSection = () => {
        return <div className="mx_SettingsTab_section mx_AppearanceUserSettingsTab_Layout">
            <span className="mx_SettingsTab_subheading">{ _t("Message layout") }</span>

            <div className="mx_AppearanceUserSettingsTab_Layout_RadioButtons">
                <div className={classNames("mx_AppearanceUserSettingsTab_Layout_RadioButton", {
                    mx_AppearanceUserSettingsTab_Layout_RadioButton_selected: this.state.layout == Layout.IRC,
                })}>
                    <EventTilePreview
                        className="mx_AppearanceUserSettingsTab_Layout_RadioButton_preview"
                        message={this.MESSAGE_PREVIEW_TEXT}
                        layout={Layout.IRC}
                        userId={this.state.userId}
                        displayName={this.state.displayName}
                        avatarUrl={this.state.avatarUrl}
                    />
                    <StyledRadioButton
                        name="layout"
                        value="irc"
                        checked={this.state.layout == Layout.IRC}
                        onChange={this.onLayoutChange}
                    >
                        { "IRC" }
                    </StyledRadioButton>
                </div>
                <div className="mx_AppearanceUserSettingsTab_spacer" />
                <div className={classNames("mx_AppearanceUserSettingsTab_Layout_RadioButton", {
                    mx_AppearanceUserSettingsTab_Layout_RadioButton_selected: this.state.layout == Layout.Group,
                })}>
                    <EventTilePreview
                        className="mx_AppearanceUserSettingsTab_Layout_RadioButton_preview"
                        message={this.MESSAGE_PREVIEW_TEXT}
                        layout={Layout.Group}
                        userId={this.state.userId}
                        displayName={this.state.displayName}
                        avatarUrl={this.state.avatarUrl}
                    />
                    <StyledRadioButton
                        name="layout"
                        value="group"
                        checked={this.state.layout == Layout.Group}
                        onChange={this.onLayoutChange}
                    >
                        {_t("Modern")}
                    </StyledRadioButton>
                </div>
                <div className="mx_AppearanceUserSettingsTab_spacer" />
                <div className={classNames("mx_AppearanceUserSettingsTab_Layout_RadioButton", {
                    mx_AppearanceUserSettingsTab_Layout_RadioButton_selected: this.state.layout == Layout.Bubble,
                })}>
                    <EventTilePreview
                        className="mx_AppearanceUserSettingsTab_Layout_RadioButton_preview"
                        message={this.MESSAGE_PREVIEW_TEXT}
                        layout={Layout.Bubble}
                        userId={this.state.userId}
                        displayName={this.state.displayName}
                        avatarUrl={this.state.avatarUrl}
                    />
                    <StyledRadioButton
                        name="layout"
                        value="bubble"
                        checked={this.state.layout == Layout.Bubble}
                        onChange={this.onLayoutChange}
                    >
                        {_t("Message bubbles")}
                    </StyledRadioButton>
                </div>
            </div>
        </div>;
    };

    private renderAdvancedSection() {
        if (!SettingsStore.getValue(UIFeature.AdvancedSettings)) return null;

        const brand = SdkConfig.get().brand;
        const toggle = <div
            className="mx_AppearanceUserSettingsTab_AdvancedToggle"
            onClick={() => this.setState({ showAdvanced: !this.state.showAdvanced })}
        >
            { this.state.showAdvanced ? _t("Hide advanced") : _t("Show advanced") }
        </div>;

        let advanced: React.ReactNode;

        if (this.state.showAdvanced) {
            const tooltipContent = _t(
                "Set the name of a font installed on your system & %(brand)s will attempt to use it.",
                { brand },
            );
            advanced = <>
                <SettingsFlag
                    name="useCompactLayout"
                    level={SettingLevel.DEVICE}
                    useCheckbox={true}
                    disabled={this.state.layout !== Layout.Group}
                />
<<<<<<< HEAD
                <StyledCheckbox
                    checked={this.state.layout == Layout.IRC}
                    onChange={(ev) => this.onIRCLayoutChange(ev.target.checked)}
                >
                    { _t("Enable experimental, compact IRC style layout") }
                </StyledCheckbox>
=======

                { !SettingsStore.getValue("feature_new_layout_switcher") ?
                    <StyledCheckbox
                        checked={this.state.layout == Layout.IRC}
                        onChange={(ev) => this.onIRCLayoutChange(ev.target.checked)}
                    >
                        {_t("Enable experimental, compact IRC style layout")}
                    </StyledCheckbox> : null
                }
>>>>>>> 53ae7817

                <SettingsFlag
                    name="useSystemFont"
                    level={SettingLevel.DEVICE}
                    useCheckbox={true}
                    onChange={(checked) => this.setState({ useSystemFont: checked })}
                />
                <Field
                    className="mx_AppearanceUserSettingsTab_systemFont"
                    label={SettingsStore.getDisplayName("systemFont")}
                    onChange={(value) => {
                        this.setState({
                            systemFont: value.target.value,
                        });

                        SettingsStore.setValue("systemFont", null, SettingLevel.DEVICE, value.target.value);
                    }}
                    tooltipContent={tooltipContent}
                    forceTooltipVisible={true}
                    disabled={!this.state.useSystemFont}
                    value={this.state.systemFont}
                />
            </>;
        }
        return <div className="mx_SettingsTab_section mx_AppearanceUserSettingsTab_Advanced">
            { toggle }
            { advanced }
        </div>;
    }

    render() {
        const brand = SdkConfig.get().brand;

        return (
            <div className="mx_SettingsTab mx_AppearanceUserSettingsTab">
                <div className="mx_SettingsTab_heading">{ _t("Customise your appearance") }</div>
                <div className="mx_SettingsTab_SubHeading">
                    { _t("Appearance Settings only affect this %(brand)s session.", { brand }) }
                </div>
                { this.renderThemeSection() }
<<<<<<< HEAD
=======
                { SettingsStore.getValue("feature_new_layout_switcher") ? this.renderLayoutSection() : null }
>>>>>>> 53ae7817
                { this.renderFontSection() }
                { this.renderAdvancedSection() }
            </div>
        );
    }
}<|MERGE_RESOLUTION|>--- conflicted
+++ resolved
@@ -484,24 +484,15 @@
                     useCheckbox={true}
                     disabled={this.state.layout !== Layout.Group}
                 />
-<<<<<<< HEAD
-                <StyledCheckbox
-                    checked={this.state.layout == Layout.IRC}
-                    onChange={(ev) => this.onIRCLayoutChange(ev.target.checked)}
-                >
-                    { _t("Enable experimental, compact IRC style layout") }
-                </StyledCheckbox>
-=======
 
                 { !SettingsStore.getValue("feature_new_layout_switcher") ?
                     <StyledCheckbox
                         checked={this.state.layout == Layout.IRC}
                         onChange={(ev) => this.onIRCLayoutChange(ev.target.checked)}
                     >
-                        {_t("Enable experimental, compact IRC style layout")}
+                        { _t("Enable experimental, compact IRC style layout") }
                     </StyledCheckbox> : null
                 }
->>>>>>> 53ae7817
 
                 <SettingsFlag
                     name="useSystemFont"
@@ -542,10 +533,7 @@
                     { _t("Appearance Settings only affect this %(brand)s session.", { brand }) }
                 </div>
                 { this.renderThemeSection() }
-<<<<<<< HEAD
-=======
                 { SettingsStore.getValue("feature_new_layout_switcher") ? this.renderLayoutSection() : null }
->>>>>>> 53ae7817
                 { this.renderFontSection() }
                 { this.renderAdvancedSection() }
             </div>
