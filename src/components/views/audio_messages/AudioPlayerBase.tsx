/*
Copyright 2021 - 2022 The Matrix.org Foundation C.I.C.

Licensed under the Apache License, Version 2.0 (the "License");
you may not use this file except in compliance with the License.
You may obtain a copy of the License at

    http://www.apache.org/licenses/LICENSE-2.0

Unless required by applicable law or agreed to in writing, software
distributed under the License is distributed on an "AS IS" BASIS,
WITHOUT WARRANTIES OR CONDITIONS OF ANY KIND, either express or implied.
See the License for the specific language governing permissions and
limitations under the License.
*/

import React, { createRef, ReactNode, RefObject } from "react";
import { logger } from "matrix-js-sdk/src/logger";

import { Playback, PlaybackState } from "../../../audio/Playback";
import { UPDATE_EVENT } from "../../../stores/AsyncStore";
import { _t } from "../../../languageHandler";
import { getKeyBindingsManager } from "../../../KeyBindingsManager";
import { KeyBindingAction } from "../../../accessibility/KeyboardShortcuts";
import SeekBar from "./SeekBar";
import PlayPauseButton from "./PlayPauseButton";

export interface IProps {
    // Playback instance to render. Cannot change during component lifecycle: create
    // an all-new component instead.
    playback: Playback;

    mediaName?: string;
}

interface IState {
    playbackPhase: PlaybackState;
    error?: boolean;
}

<<<<<<< HEAD
export default abstract class AudioPlayerBase extends React.PureComponent<IProps, IState> {
    constructor(props: IProps) {
=======
@replaceableComponent("views.audio_messages.AudioPlayerBase")
export default abstract class AudioPlayerBase<T extends IProps = IProps> extends React.PureComponent<T, IState> {
    protected seekRef: RefObject<SeekBar> = createRef();
    protected playPauseRef: RefObject<PlayPauseButton> = createRef();

    constructor(props: T) {
>>>>>>> 04e79dff
        super(props);

        // Playback instances can be reused in the composer
        this.state = {
            playbackPhase: this.props.playback.currentState,
        };

        // We don't need to de-register: the class handles this for us internally
        this.props.playback.on(UPDATE_EVENT, this.onPlaybackUpdate);

        // Don't wait for the promise to complete - it will emit a progress update when it
        // is done, and it's not meant to take long anyhow.
        this.props.playback.prepare().catch(e => {
            logger.error("Error processing audio file:", e);
            this.setState({ error: true });
        });
    }

    protected onKeyDown = (ev: React.KeyboardEvent) => {
        let handled = true;
        const action = getKeyBindingsManager().getAccessibilityAction(ev);

        switch (action) {
            case KeyBindingAction.Space:
                this.playPauseRef.current?.toggleState();
                break;
            case KeyBindingAction.ArrowLeft:
                this.seekRef.current?.left();
                break;
            case KeyBindingAction.ArrowRight:
                this.seekRef.current?.right();
                break;
            default:
                handled = false;
                break;
        }

        // stopPropagation() prevents the FocusComposer catch-all from triggering,
        // but we need to do it on key down instead of press (even though the user
        // interaction is typically on press).
        if (handled) {
            ev.stopPropagation();
        }
    };

    private onPlaybackUpdate = (ev: PlaybackState) => {
        this.setState({ playbackPhase: ev });
    };

    protected abstract renderComponent(): ReactNode;

    public render(): ReactNode {
        return <>
            { this.renderComponent() }
            { this.state.error && <div className="text-warning">{ _t("Error downloading audio") }</div> }
        </>;
    }
}<|MERGE_RESOLUTION|>--- conflicted
+++ resolved
@@ -38,17 +38,11 @@
     error?: boolean;
 }
 
-<<<<<<< HEAD
-export default abstract class AudioPlayerBase extends React.PureComponent<IProps, IState> {
-    constructor(props: IProps) {
-=======
-@replaceableComponent("views.audio_messages.AudioPlayerBase")
 export default abstract class AudioPlayerBase<T extends IProps = IProps> extends React.PureComponent<T, IState> {
     protected seekRef: RefObject<SeekBar> = createRef();
     protected playPauseRef: RefObject<PlayPauseButton> = createRef();
 
     constructor(props: T) {
->>>>>>> 04e79dff
         super(props);
 
         // Playback instances can be reused in the composer
