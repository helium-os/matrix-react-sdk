/*
Copyright 2021 The Matrix.org Foundation C.I.C.

Licensed under the Apache License, Version 2.0 (the "License");
you may not use this file except in compliance with the License.
You may obtain a copy of the License at

    http://www.apache.org/licenses/LICENSE-2.0

Unless required by applicable law or agreed to in writing, software
distributed under the License is distributed on an "AS IS" BASIS,
WITHOUT WARRANTIES OR CONDITIONS OF ANY KIND, either express or implied.
See the License for the specific language governing permissions and
limitations under the License.
*/

import React from "react";
import MAudioBody from "./MAudioBody";
import { replaceableComponent } from "../../../utils/replaceableComponent";
import MVoiceMessageBody from "./MVoiceMessageBody";
import { IBodyProps } from "./IBodyProps";

@replaceableComponent("views.messages.MVoiceOrAudioBody")
export default class MVoiceOrAudioBody extends React.PureComponent<IBodyProps> {
    public render() {
        // MSC2516 is a legacy identifier. See https://github.com/matrix-org/matrix-doc/pull/3245
        const isVoiceMessage = !!this.props.mxEvent.getContent()['org.matrix.msc2516.voice']
            || !!this.props.mxEvent.getContent()['org.matrix.msc3245.voice'];
<<<<<<< HEAD
        const voiceMessagesEnabled = SettingsStore.getValue("feature_voice_messages");
        if (!this.props.forExport && isVoiceMessage && voiceMessagesEnabled) {
=======
        if (isVoiceMessage) {
>>>>>>> 3ea0571c
            return <MVoiceMessageBody {...this.props} />;
        } else {
            return <MAudioBody {...this.props} />;
        }
    }
}<|MERGE_RESOLUTION|>--- conflicted
+++ resolved
@@ -26,12 +26,7 @@
         // MSC2516 is a legacy identifier. See https://github.com/matrix-org/matrix-doc/pull/3245
         const isVoiceMessage = !!this.props.mxEvent.getContent()['org.matrix.msc2516.voice']
             || !!this.props.mxEvent.getContent()['org.matrix.msc3245.voice'];
-<<<<<<< HEAD
-        const voiceMessagesEnabled = SettingsStore.getValue("feature_voice_messages");
-        if (!this.props.forExport && isVoiceMessage && voiceMessagesEnabled) {
-=======
-        if (isVoiceMessage) {
->>>>>>> 3ea0571c
+        if (!this.props.forExport && isVoiceMessage) {
             return <MVoiceMessageBody {...this.props} />;
         } else {
             return <MAudioBody {...this.props} />;
