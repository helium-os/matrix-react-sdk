/*
Copyright 2015 - 2021 The Matrix.org Foundation C.I.C.

Licensed under the Apache License, Version 2.0 (the "License");
you may not use this file except in compliance with the License.
You may obtain a copy of the License at

    http://www.apache.org/licenses/LICENSE-2.0

Unless required by applicable law or agreed to in writing, software
distributed under the License is distributed on an "AS IS" BASIS,
WITHOUT WARRANTIES OR CONDITIONS OF ANY KIND, either express or implied.
See the License for the specific language governing permissions and
limitations under the License.
*/

import React, { createRef } from 'react';
import filesize from 'filesize';
import { _t } from '../../../languageHandler';
import Modal from '../../../Modal';
import AccessibleButton from "../elements/AccessibleButton";
import { replaceableComponent } from "../../../utils/replaceableComponent";
import { mediaFromContent } from "../../../customisations/Media";
import ErrorDialog from "../dialogs/ErrorDialog";
import { TileShape } from "../rooms/EventTile";
import { presentableTextForFile } from "../../../utils/FileUtils";
import { IMediaEventContent } from "../../../customisations/models/IMediaEventContent";
import { IBodyProps } from "./IBodyProps";

export let DOWNLOAD_ICON_URL; // cached copy of the download.svg asset for the sandboxed iframe later on

async function cacheDownloadIcon() {
    if (DOWNLOAD_ICON_URL) return; // cached already
    // eslint-disable-next-line @typescript-eslint/no-var-requires
    const svg = await fetch(require("../../../../res/img/download.svg")).then(r => r.text());
    DOWNLOAD_ICON_URL = "data:image/svg+xml;base64," + window.btoa(svg);
}

// Cache the asset immediately
// noinspection JSIgnoredPromiseFromCall
cacheDownloadIcon();

// User supplied content can contain scripts, we have to be careful that
// we don't accidentally run those script within the same origin as the
// client. Otherwise those scripts written by remote users can read
// the access token and end-to-end keys that are in local storage.
//
// For attachments downloaded directly from the homeserver we can use
// Content-Security-Policy headers to disable script execution.
//
// But attachments with end-to-end encryption are more difficult to handle.
// We need to decrypt the attachment on the client and then display it.
// To display the attachment we need to turn the decrypted bytes into a URL.
//
// There are two ways to turn bytes into URLs, data URL and blob URLs.
// Data URLs aren't suitable for downloading a file because Chrome has a
// 2MB limit on the size of URLs that can be viewed in the browser or
// downloaded. This limit does not seem to apply when the url is used as
// the source attribute of an image tag.
//
// Blob URLs are generated using window.URL.createObjectURL and unfortunately
// for our purposes they inherit the origin of the page that created them.
// This means that any scripts that run when the URL is viewed will be able
// to access local storage.
//
// The easiest solution is to host the code that generates the blob URL on
// a different domain to the client.
// Another possibility is to generate the blob URL within a sandboxed iframe.
// The downside of using a second domain is that it complicates hosting,
// the downside of using a sandboxed iframe is that the browers are overly
// restrictive in what you are allowed to do with the generated URL.

/**
 * Get the current CSS style for a DOMElement.
 * @param {HTMLElement} element The element to get the current style of.
 * @return {string} The CSS style encoded as a string.
 */
export function computedStyle(element: HTMLElement) {
    if (!element) {
        return "";
    }
    const style = window.getComputedStyle(element, null);
    let cssText = style.cssText;
    // noinspection EqualityComparisonWithCoercionJS
    if (cssText == "") {
        // Firefox doesn't implement ".cssText" for computed styles.
        // https://bugzilla.mozilla.org/show_bug.cgi?id=137687
        for (let i = 0; i < style.length; i++) {
            cssText += style[i] + ":";
            cssText += style.getPropertyValue(style[i]) + ";";
        }
    }
    return cssText;
}

interface IProps extends IBodyProps {
    /* whether or not to show the default placeholder for the file. Defaults to true. */
    showGenericPlaceholder: boolean;
}

interface IState {
    decryptedBlob?: Blob;
}

@replaceableComponent("views.messages.MFileBody")
export default class MFileBody extends React.Component<IProps, IState> {
    static defaultProps = {
        showGenericPlaceholder: true,
    };

    private iframe: React.RefObject<HTMLIFrameElement> = createRef();
    private dummyLink: React.RefObject<HTMLAnchorElement> = createRef();
    private userDidClick = false;

    public constructor(props: IProps) {
        super(props);

        this.state = {};
    }

    private getContentUrl(): string | null {
        if (this.props.forExport) return null;
        const media = mediaFromContent(this.props.mxEvent.getContent());
        return media.srcHttp;
    }

    public componentDidUpdate(prevProps, prevState) {
        if (this.props.onHeightChanged && !prevState.decryptedBlob && this.state.decryptedBlob) {
            this.props.onHeightChanged();
        }
    }

    public render() {
        const content = this.props.mxEvent.getContent<IMediaEventContent>();
        const text = presentableTextForFile(content);
        const isEncrypted = this.props.mediaEventHelper.media.isEncrypted;
        const fileName = content.body && content.body.length > 0 ? content.body : _t("Attachment");
        const contentUrl = this.getContentUrl();
        const fileSize = content.info ? content.info.size : null;
        const fileType = content.info ? content.info.mimetype : "application/octet-stream";

        let placeholder = null;
        if (this.props.showGenericPlaceholder) {
            placeholder = (
<<<<<<< HEAD
                <div className="mx_MFileBody_info">
                    <span className="mx_MFileBody_info_icon">
                        { this.props.forExport ?
                            <img alt="Attachment" className="mx_export_attach_icon" src="icons/attach.svg" />
                            : null }
                    </span>
=======
                <div className="mx_MediaBody mx_MFileBody_info">
                    <span className="mx_MFileBody_info_icon" />
>>>>>>> 869a5fb5
                    <span className="mx_MFileBody_info_filename">
                        { presentableTextForFile(content, _t("Attachment"), false) }
                    </span>
                </div>
            );
        }

        if (this.props.forExport) {
            const content = this.props.mxEvent.getContent();
            return <span className="mx_MFileBody">
                <a href={content.file?.url || content.url}>
                    { placeholder }
                </a>
            </span>;
        } else {
            const showDownloadLink = this.props.tileShape || !this.props.showGenericPlaceholder;

            if (isEncrypted) {
                if (!this.state.decryptedBlob) {
                // Need to decrypt the attachment
                // Wait for the user to click on the link before downloading
                // and decrypting the attachment.
                    const decrypt = async () => {
                        try {
                            this.userDidClick = true;
                            this.setState({
                            decryptedBlob: await this.props.mediaEventHelper.sourceBlob.value,
                            });
                        } catch (err) {
                            console.warn("Unable to decrypt attachment: ", err);
                            Modal.createTrackedDialog('Error decrypting attachment', '', ErrorDialog, {
                            title: _t("Error"),
                            description: _t("Error decrypting attachment"),
                            });
                        }
                    };

                    // This button should actually Download because usercontent/ will try to click itself
                    // but it is not guaranteed between various browsers' settings.
                    return (
                        <span className="mx_MFileBody">
                            { placeholder }
                            { showDownloadLink && <div className="mx_MFileBody_download">
                                <AccessibleButton onClick={decrypt}>
                                    { _t("Decrypt %(text)s", { text: text }) }
                                </AccessibleButton>
                            </div> }
                        </span>
                    );
                }

                // When the iframe loads we tell it to render a download link
                const onIframeLoad = (ev) => {
                    ev.target.contentWindow.postMessage({
                    imgSrc: DOWNLOAD_ICON_URL,
                    imgStyle: null, // it handles this internally for us. Useful if a downstream changes the icon.
                    style: computedStyle(this.dummyLink.current),
                    blob: this.state.decryptedBlob,
                    // Set a download attribute for encrypted files so that the file
                    // will have the correct name when the user tries to download it.
                    // We can't provide a Content-Disposition header like we would for HTTP.
                    download: fileName,
                    textContent: _t("Download %(text)s", { text: text }),
                    // only auto-download if a user triggered this iframe explicitly
                    auto: this.userDidClick,
                    }, "*");
                };

                const url = "usercontent/"; // XXX: this path should probably be passed from the skin

                // If the attachment is encrypted then put the link inside an iframe.
                return (
                    <span className="mx_MFileBody">
                        { placeholder }
                        { showDownloadLink && <div className="mx_MFileBody_download">
                            <div style={{ display: "none" }}>
                                { /*
                              * Add dummy copy of the "a" tag
                              * We'll use it to learn how the download link
                              * would have been styled if it was rendered inline.
                              */ }
                                <a ref={this.dummyLink} />
                            </div>
                            <iframe
                                src={url}
                                onLoad={onIframeLoad}
                                ref={this.iframe}
                                sandbox="allow-scripts allow-downloads allow-downloads-without-user-activation" />
                        </div> }
                    </span>
                );
            } else if (contentUrl) {
                const downloadProps = {
                target: "_blank",
                rel: "noreferrer noopener",

                // We set the href regardless of whether or not we intercept the download
                // because we don't really want to convert the file to a blob eagerly, and
                // still want "open in new tab" and "save link as" to work.
                href: contentUrl,
                };

                // Blobs can only have up to 500mb, so if the file reports as being too large then
                // we won't try and convert it. Likewise, if the file size is unknown then we'll assume
                // it is too big. There is the risk of the reported file size and the actual file size
                // being different, however the user shouldn't normally run into this problem.
                const fileTooBig = typeof(fileSize) === 'number' ? fileSize > 524288000 : true;

                if (["application/pdf"].includes(fileType) && !fileTooBig) {
                // We want to force a download on this type, so use an onClick handler.
                    downloadProps["onClick"] = (e) => {
                        console.log(`Downloading ${fileType} as blob (unencrypted)`);

                        // Avoid letting the <a> do its thing
                        e.preventDefault();
                        e.stopPropagation();

                        // Start a fetch for the download
                        // Based upon https://stackoverflow.com/a/49500465
                        this.props.mediaEventHelper.sourceBlob.value.then((blob) => {
                            const blobUrl = URL.createObjectURL(blob);

                            // We have to create an anchor to download the file
                            const tempAnchor = document.createElement('a');
                            tempAnchor.download = fileName;
                            tempAnchor.href = blobUrl;
                            document.body.appendChild(tempAnchor); // for firefox: https://stackoverflow.com/a/32226068
                            tempAnchor.click();
                            tempAnchor.remove();
                        });
                    };
                } else {
                // Else we are hoping the browser will do the right thing
                    downloadProps["download"] = fileName;
                }

                return (
                    <span className="mx_MFileBody">
                        { placeholder }
                        { showDownloadLink && <div className="mx_MFileBody_download">
                            <a {...downloadProps}>
                                <span className="mx_MFileBody_download_icon" />
                                { _t("Download %(text)s", { text: text }) }
                            </a>
                            { this.props.tileShape === TileShape.FileGrid && <div className="mx_MImageBody_size">
                                { content.info && content.info.size ? filesize(content.info.size) : "" }
                            </div> }
                        </div> }
                    </span>
                );
            } else {
                const extra = text ? (': ' + text) : '';
                return <span className="mx_MFileBody">
                    { placeholder }
                    { _t("Invalid file%(extra)s", { extra: extra }) }
                </span>;
            }
        }
    }
}<|MERGE_RESOLUTION|>--- conflicted
+++ resolved
@@ -142,17 +142,12 @@
         let placeholder = null;
         if (this.props.showGenericPlaceholder) {
             placeholder = (
-<<<<<<< HEAD
-                <div className="mx_MFileBody_info">
+                <div className="mx_MediaBody mx_MFileBody_info">
                     <span className="mx_MFileBody_info_icon">
                         { this.props.forExport ?
                             <img alt="Attachment" className="mx_export_attach_icon" src="icons/attach.svg" />
                             : null }
                     </span>
-=======
-                <div className="mx_MediaBody mx_MFileBody_info">
-                    <span className="mx_MFileBody_info_icon" />
->>>>>>> 869a5fb5
                     <span className="mx_MFileBody_info_filename">
                         { presentableTextForFile(content, _t("Attachment"), false) }
                     </span>
