--- conflicted
+++ resolved
@@ -956,17 +956,8 @@
             );
         }
 
-<<<<<<< HEAD
         if (needsSenderProfile && this.props.hideSender !== true) {
-            if (
-                !this.props.tileShape
-                || this.props.tileShape === TileShape.Reply
-                || this.props.tileShape === TileShape.ReplyPreview
-            ) {
-=======
-        if (needsSenderProfile) {
             if (!this.props.tileShape) {
->>>>>>> b6feaf74
                 sender = <SenderProfile onClick={this.onSenderProfileClick}
                     mxEvent={this.props.mxEvent}
                     enableFlair={this.props.enableFlair}
@@ -1166,19 +1157,12 @@
                             />
                             { keyRequestInfo }
                             { actionBar }
-<<<<<<< HEAD
                         </div>,
                         reactionsRow,
                         msgOption,
                         avatar,
 
                     ])
-=======
-                        </div>
-                        { msgOption }
-                        { avatar }
-                    </>)
->>>>>>> b6feaf74
                 );
             }
         }
