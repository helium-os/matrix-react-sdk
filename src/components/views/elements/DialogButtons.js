--- conflicted
+++ resolved
@@ -78,18 +78,14 @@
         let cancelButton;
 
         if (this.props.cancelButton || this.props.hasCancel) {
-<<<<<<< HEAD
             cancelButton = <button
                 // important: the default type is 'submit' and this button comes before the
                 // primary in the DOM so will get form submissions unless we make it not a submit.
                 type="button"
                 onClick={this._onCancelClick}
+		className={this.props.cancelButtonClass}
                 disabled={this.props.disabled}
             >
-=======
-            cancelButton = <button className={this.props.cancelButtonClass}
-                            onClick={this._onCancelClick} disabled={this.props.disabled}>
->>>>>>> ab8ea522
                 { this.props.cancelButton || _t("Cancel") }
             </button>;
         }
